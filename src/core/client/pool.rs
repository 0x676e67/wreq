use std::{
    collections::{HashMap, HashSet, VecDeque},
    convert::Infallible,
    error::Error as StdError,
    fmt::{self, Debug},
    future::Future,
    hash::Hash,
    num::NonZero,
    ops::{Deref, DerefMut},
    pin::Pin,
    sync::{Arc, Weak},
    task::{self, Poll, ready},
    time::{Duration, Instant},
};

<<<<<<< HEAD
use ahash::RandomState;
use antidote::Mutex;
use schnellru::{ByLength, LruMap};
=======
use lru::LruCache;
>>>>>>> da30d6be
use tokio::sync::oneshot;

use crate::{
    core::{
        common::{exec, exec::Exec, timer::Timer},
        rt::{Sleep, Timer as _},
    },
    sync::Mutex,
};

// FIXME: allow() required due to `impl Trait` leaking types to this lint
#[allow(missing_debug_implementations)]
pub struct Pool<T, K: Key> {
    // If the pool is disabled, this is None.
    inner: Option<Arc<Mutex<PoolInner<T, K>>>>,
}

// Before using a pooled connection, make sure the sender is not dead.
//
// This is a trait to allow the `client::pool::tests` to work for `i32`.
//
// See https://github.com/hyperium/hyper/issues/1429
pub trait Poolable: Unpin + Send + Sized + 'static {
    fn is_open(&self) -> bool;
    /// Reserve this connection.
    ///
    /// Allows for HTTP/2 to return a shared reservation.
    fn reserve(self) -> Reservation<Self>;
    fn can_share(&self) -> bool;
}

pub trait Key: Eq + Hash + Clone + Debug + Unpin + Send + 'static {}

impl<T> Key for T where T: Eq + Hash + Clone + Debug + Unpin + Send + 'static {}

/// A marker to identify what version a pooled connection is.
#[derive(Clone, Copy, Debug, PartialEq, Eq, Hash)]
pub enum Ver {
    Auto,
    Http2,
}

/// When checking out a pooled connection, it might be that the connection
/// only supports a single reservation, or it might be usable for many.
///
/// Specifically, HTTP/1 requires a unique reservation, but HTTP/2 can be
/// used for multiple requests.
// FIXME: allow() required due to `impl Trait` leaking types to this lint
#[allow(missing_debug_implementations)]
pub enum Reservation<T> {
    /// This connection could be used multiple times, the first one will be
    /// reinserted into the `idle` pool, and the second will be given to
    /// the `Checkout`.
    Shared(T, T),
    /// This connection requires unique access. It will be returned after
    /// use is complete.
    Unique(T),
}

/// Simple type alias in case the key type needs to be adjusted.
// pub type Key = (http::uri::Scheme, http::uri::Authority); //Arc<String>;
struct PoolInner<T, K: Eq + Hash> {
    // A flag that a connection is being established, and the connection
    // should be shared. This prevents making multiple HTTP/2 connections
    // to the same host.
    connecting: HashSet<K, RandomState>,
    // These are internal Conns sitting in the event loop in the KeepAlive
    // state, waiting to receive a new Request to send on the socket.
    idle: LruMap<K, Vec<Idle<T>>>,
    max_idle_per_host: usize,
    // These are outstanding Checkouts that are waiting for a socket to be
    // able to send a Request one. This is used when "racing" for a new
    // connection.
    //
    // The Client starts 2 tasks, 1 to connect a new socket, and 1 to wait
    // for the Pool to receive an idle Conn. When a Conn becomes idle,
    // this list is checked for any parked Checkouts, and tries to notify
    // them that the Conn could be used instead of waiting for a brand new
    // connection.
    waiters: HashMap<K, VecDeque<oneshot::Sender<T>>, RandomState>,
    // A oneshot channel is used to allow the interval to be notified when
    // the Pool completely drops. That way, the interval can cancel immediately.
    idle_interval_ref: Option<oneshot::Sender<Infallible>>,
    exec: Exec,
    timer: Option<Timer>,
    timeout: Option<Duration>,
}

// This is because `Weak::new()` *allocates* space for `T`, even if it
// doesn't need it!
struct WeakOpt<T>(Option<Weak<T>>);

#[derive(Clone, Copy, Debug)]
pub struct Config {
    pub idle_timeout: Option<Duration>,
    pub max_idle_per_host: usize,
    pub max_pool_size: Option<NonZero<u32>>,
}

impl Config {
    pub fn is_enabled(&self) -> bool {
        self.max_idle_per_host > 0
    }
}

impl<T, K: Key> Pool<T, K> {
    pub fn new<E, M>(config: Config, executor: E, timer: Option<M>) -> Pool<T, K>
    where
        E: crate::core::rt::Executor<exec::BoxSendFuture> + Send + Sync + Clone + 'static,
        M: crate::core::rt::Timer + Send + Sync + Clone + 'static,
    {
        let exec = Exec::new(executor);
        let timer = timer.map(Timer::new);
        let idle = {
            // Copy from `ahash` constructor, so that the seed is always the same.
            let seed = [
                0x243f_6a88_85a3_08d3,
                0x1319_8a2e_0370_7344,
                0xa409_3822_299f_31d0,
                0x082e_fa98_ec4e_6c89,
            ];
            let pool_size = config.max_pool_size.map(|v| v.get()).unwrap_or(u32::MAX);
            LruMap::with_seed(ByLength::new(pool_size), seed)
        };

        let inner = if config.is_enabled() {
            Some(Arc::new(Mutex::new(PoolInner {
                connecting: HashSet::with_hasher(RandomState::new()),
                idle,
                idle_interval_ref: None,
                max_idle_per_host: config.max_idle_per_host,
                waiters: HashMap::with_hasher(RandomState::new()),
                exec,
                timer,
                timeout: config.idle_timeout,
            })))
        } else {
            None
        };

        Pool { inner }
    }

    pub(crate) fn is_enabled(&self) -> bool {
        self.inner.is_some()
    }
}

impl<T: Poolable, K: Key> Pool<T, K> {
    /// Returns a `Checkout` which is a future that resolves if an idle
    /// connection becomes available.
    pub fn checkout(&self, key: K) -> Checkout<T, K> {
        Checkout {
            key,
            pool: self.clone(),
            waiter: None,
        }
    }

    /// Ensure that there is only ever 1 connecting task for HTTP/2
    /// connections. This does nothing for HTTP/1.
    pub fn connecting(&self, key: &K, ver: Ver) -> Option<Connecting<T, K>> {
        if ver == Ver::Http2 {
            if let Some(ref enabled) = self.inner {
                let mut inner = enabled.lock();
                return if inner.connecting.insert(key.clone()) {
                    let connecting = Connecting {
                        key: key.clone(),
                        pool: WeakOpt::downgrade(enabled),
                    };
                    Some(connecting)
                } else {
                    trace!("HTTP/2 connecting already in progress for {:?}", key);
                    None
                };
            }
        }

        // else
        Some(Connecting {
            key: key.clone(),
            // in HTTP/1's case, there is never a lock, so we don't
            // need to do anything in Drop.
            pool: WeakOpt::none(),
        })
    }

    pub fn pooled(&self, mut connecting: Connecting<T, K>, value: T) -> Pooled<T, K> {
        let (value, pool_ref) = if let Some(ref enabled) = self.inner {
            match value.reserve() {
                Reservation::Shared(to_insert, to_return) => {
                    let mut inner = enabled.lock();
                    inner.put(&connecting.key, to_insert, enabled);
                    // Do this here instead of Drop for Connecting because we
                    // already have a lock, no need to lock the mutex twice.
                    inner.connected(&connecting.key);
                    drop(inner);
                    // prevent the Drop of Connecting from repeating inner.connected()
                    connecting.pool = WeakOpt::none();

                    // Shared reservations don't need a reference to the pool,
                    // since the pool always keeps a copy.
                    (to_return, WeakOpt::none())
                }
                Reservation::Unique(value) => {
                    // Unique reservations must take a reference to the pool
                    // since they hope to reinsert once the reservation is
                    // completed
                    (value, WeakOpt::downgrade(enabled))
                }
            }
        } else {
            // If pool is not enabled, skip all the things...

            // The Connecting should have had no pool ref
            debug_assert!(connecting.pool.upgrade().is_none());

            (value, WeakOpt::none())
        };

        Pooled {
            key: connecting.key.clone(),
            is_reused: false,
            pool: pool_ref,
            value: Some(value),
        }
    }

    fn reuse(&self, key: &K, value: T) -> Pooled<T, K> {
        debug!("reuse idle connection for {:?}", key);
        // TODO: unhack this
        // In Pool::pooled(), which is used for inserting brand new connections,
        // there's some code that adjusts the pool reference taken depending
        // on if the Reservation can be shared or is unique. By the time
        // reuse() is called, the reservation has already been made, and
        // we just have the final value, without knowledge of if this is
        // unique or shared. So, the hack is to just assume Ver::Http2 means
        // shared... :(
        let mut pool_ref = WeakOpt::none();
        if !value.can_share() {
            if let Some(ref enabled) = self.inner {
                pool_ref = WeakOpt::downgrade(enabled);
            }
        }

        Pooled {
            is_reused: true,
            key: key.clone(),
            pool: pool_ref,
            value: Some(value),
        }
    }
}

/// Pop off this list, looking for a usable connection that hasn't expired.
struct IdlePopper<'a, T, K> {
    #[allow(dead_code)]
    key: &'a K,
    list: &'a mut Vec<Idle<T>>,
}

impl<'a, T: Poolable + 'a, K: Debug> IdlePopper<'a, T, K> {
    fn pop(self, expiration: &Expiration) -> Option<Idle<T>> {
        while let Some(entry) = self.list.pop() {
            // If the connection has been closed, or is older than our idle
            // timeout, simply drop it and keep looking...
            if !entry.value.is_open() {
                trace!("removing closed connection for {:?}", self.key);
                continue;
            }
            // TODO: Actually, since the `idle` list is pushed to the end always,
            // that would imply that if *this* entry is expired, then anything
            // "earlier" in the list would *have* to be expired also... Right?
            //
            // In that case, we could just break out of the loop and drop the
            // whole list...
            if expiration.expires(entry.idle_at) {
                trace!("removing expired connection for {:?}", self.key);
                continue;
            }

            let value = match entry.value.reserve() {
                Reservation::Shared(to_reinsert, to_checkout) => {
                    self.list.push(Idle {
                        idle_at: Instant::now(),
                        value: to_reinsert,
                    });
                    to_checkout
                }
                Reservation::Unique(unique) => unique,
            };

            return Some(Idle {
                idle_at: entry.idle_at,
                value,
            });
        }

        None
    }
}

impl<T: Poolable, K: Key> PoolInner<T, K> {
    fn put(&mut self, key: &K, value: T, __pool_ref: &Arc<Mutex<PoolInner<T, K>>>) {
        if value.can_share() && self.idle.get(key).is_some() {
            trace!("put; existing idle HTTP/2 connection for {:?}", key);
            return;
        }
        trace!("put; add idle connection for {:?}", key);
        let mut remove_waiters = false;
        let mut value = Some(value);
        if let Some(waiters) = self.waiters.get_mut(key) {
            while let Some(tx) = waiters.pop_front() {
                if !tx.is_closed() {
                    let reserved = value.take().expect("value already sent");
                    let reserved = match reserved.reserve() {
                        Reservation::Shared(to_keep, to_send) => {
                            value = Some(to_keep);
                            to_send
                        }
                        Reservation::Unique(uniq) => uniq,
                    };
                    match tx.send(reserved) {
                        Ok(()) => {
                            if value.is_none() {
                                break;
                            } else {
                                continue;
                            }
                        }
                        Err(e) => {
                            value = Some(e);
                        }
                    }
                }

                trace!("put; removing canceled waiter for {:?}", key);
            }
            remove_waiters = waiters.is_empty();
        }

        if remove_waiters {
            self.waiters.remove(key);
        }

        if let Some(value) = value {
            // borrow-check scope...
            {
                let idle_list = self
                    .idle
                    .get_or_insert(key.clone(), Vec::<Idle<T>>::default);

                if let Some(idle_list) = idle_list {
                    if self.max_idle_per_host <= idle_list.len() {
                        trace!("max idle per host for {:?}, dropping connection", key);
                        return;
                    }

                    debug!("pooling idle connection for {:?}", key);
                    idle_list.push(Idle {
                        value,
                        idle_at: Instant::now(),
                    });
                }
            }

            self.spawn_idle_interval(__pool_ref);
        } else {
            trace!("put; found waiter for {:?}", key)
        }
    }

    /// A `Connecting` task is complete. Not necessarily successfully,
    /// but the lock is going away, so clean up.
    fn connected(&mut self, key: &K) {
        let existed = self.connecting.remove(key);
        debug_assert!(existed, "Connecting dropped, key not in pool.connecting");
        // cancel any waiters. if there are any, it's because
        // this Connecting task didn't complete successfully.
        // those waiters would never receive a connection.
        self.waiters.remove(key);
    }

    fn spawn_idle_interval(&mut self, pool_ref: &Arc<Mutex<PoolInner<T, K>>>) {
        if self.idle_interval_ref.is_some() {
            return;
        }

        let dur = if let Some(dur) = self.timeout {
            dur
        } else {
            return;
        };

        let timer = if let Some(timer) = self.timer.clone() {
            timer
        } else {
            return;
        };

        let (tx, rx) = oneshot::channel();
        self.idle_interval_ref = Some(tx);

        let interval = IdleTask {
            timer: timer.clone(),
            duration: dur,
            deadline: Instant::now(),
            fut: timer.sleep_until(Instant::now()), // ready at first tick
            pool: WeakOpt::downgrade(pool_ref),
            pool_drop_notifier: rx,
        };

        self.exec.execute(interval);
    }
}

impl<T, K: Eq + Hash> PoolInner<T, K> {
    /// Any `FutureResponse`s that were created will have made a `Checkout`,
    /// and possibly inserted into the pool that it is waiting for an idle
    /// connection. If a user ever dropped that future, we need to clean out
    /// those parked senders.
    fn clean_waiters(&mut self, key: &K) {
        let mut remove_waiters = false;
        if let Some(waiters) = self.waiters.get_mut(key) {
            waiters.retain(|tx| !tx.is_closed());
            remove_waiters = waiters.is_empty();
        }
        if remove_waiters {
            self.waiters.remove(key);
        }
    }
}

impl<T: Poolable, K: Key> PoolInner<T, K> {
    /// This should *only* be called by the IdleTask
    fn clear_expired(&mut self) {
        let dur = self.timeout.expect("interval assumes timeout");
        let now = Instant::now();

        let mut keys_to_remove = Vec::new();
        for (key, values) in self.idle.iter_mut() {
            values.retain(|entry| {
                if !entry.value.is_open() {
                    trace!("idle interval evicting closed for {:?}", key);
                    return false;
                }

                // Avoid `Instant::sub` to avoid issues like rust-lang/rust#86470.
                if now.saturating_duration_since(entry.idle_at) > dur {
                    trace!("idle interval evicting expired for {:?}", key);
                    return false;
                }

                // Otherwise, keep this value...
                true
            });

            // If the list is empty, remove the key.
            if values.is_empty() {
                keys_to_remove.push(key.clone());
            }
        }

        for key in keys_to_remove {
            trace!("idle interval removing empty key {:?}", key);
            self.idle.remove(&key);
        }
    }
}

impl<T, K: Key> Clone for Pool<T, K> {
    fn clone(&self) -> Pool<T, K> {
        Pool {
            inner: self.inner.clone(),
        }
    }
}

/// A wrapped poolable value that tries to reinsert to the Pool on Drop.
// Note: The bounds `T: Poolable` is needed for the Drop impl.
pub struct Pooled<T: Poolable, K: Key> {
    value: Option<T>,
    is_reused: bool,
    key: K,
    pool: WeakOpt<Mutex<PoolInner<T, K>>>,
}

impl<T: Poolable, K: Key> Pooled<T, K> {
    pub fn is_reused(&self) -> bool {
        self.is_reused
    }

    pub fn is_pool_enabled(&self) -> bool {
        self.pool.0.is_some()
    }

    fn as_ref(&self) -> &T {
        self.value.as_ref().expect("not dropped")
    }

    fn as_mut(&mut self) -> &mut T {
        self.value.as_mut().expect("not dropped")
    }
}

impl<T: Poolable, K: Key> Deref for Pooled<T, K> {
    type Target = T;
    fn deref(&self) -> &T {
        self.as_ref()
    }
}

impl<T: Poolable, K: Key> DerefMut for Pooled<T, K> {
    fn deref_mut(&mut self) -> &mut T {
        self.as_mut()
    }
}

impl<T: Poolable, K: Key> Drop for Pooled<T, K> {
    fn drop(&mut self) {
        if let Some(value) = self.value.take() {
            if !value.is_open() {
                // If we *already* know the connection is done here,
                // it shouldn't be re-inserted back into the pool.
                return;
            }

            if let Some(pool) = self.pool.upgrade() {
                let mut inner = pool.lock();
                inner.put(&self.key, value, &pool);
            } else if !value.can_share() {
                trace!("pool dropped, dropping pooled ({:?})", self.key);
            }
            // Ver::Http2 is already in the Pool (or dead), so we wouldn't
            // have an actual reference to the Pool.
        }
    }
}

impl<T: Poolable, K: Key> Debug for Pooled<T, K> {
    fn fmt(&self, f: &mut fmt::Formatter<'_>) -> fmt::Result {
        f.debug_struct("Pooled").field("key", &self.key).finish()
    }
}

struct Idle<T> {
    idle_at: Instant,
    value: T,
}

// FIXME: allow() required due to `impl Trait` leaking types to this lint
#[allow(missing_debug_implementations)]
pub struct Checkout<T, K: Key> {
    key: K,
    pool: Pool<T, K>,
    waiter: Option<oneshot::Receiver<T>>,
}

#[derive(Debug)]
#[non_exhaustive]
pub enum Error {
    PoolDisabled,
    CheckoutNoLongerWanted,
    CheckedOutClosedValue,
}

impl Error {
    pub(super) fn is_canceled(&self) -> bool {
        matches!(self, Error::CheckedOutClosedValue)
    }
}

impl fmt::Display for Error {
    fn fmt(&self, f: &mut fmt::Formatter<'_>) -> fmt::Result {
        f.write_str(match self {
            Error::PoolDisabled => "pool is disabled",
            Error::CheckedOutClosedValue => "checked out connection was closed",
            Error::CheckoutNoLongerWanted => "request was canceled",
        })
    }
}

impl StdError for Error {}

impl<T: Poolable, K: Key> Checkout<T, K> {
    fn poll_waiter(
        &mut self,
        cx: &mut task::Context<'_>,
    ) -> Poll<Option<Result<Pooled<T, K>, Error>>> {
        if let Some(mut rx) = self.waiter.take() {
            match Pin::new(&mut rx).poll(cx) {
                Poll::Ready(Ok(value)) => {
                    if value.is_open() {
                        Poll::Ready(Some(Ok(self.pool.reuse(&self.key, value))))
                    } else {
                        Poll::Ready(Some(Err(Error::CheckedOutClosedValue)))
                    }
                }
                Poll::Pending => {
                    self.waiter = Some(rx);
                    Poll::Pending
                }
                Poll::Ready(Err(_canceled)) => {
                    Poll::Ready(Some(Err(Error::CheckoutNoLongerWanted)))
                }
            }
        } else {
            Poll::Ready(None)
        }
    }

    fn checkout(&mut self, cx: &mut task::Context<'_>) -> Option<Pooled<T, K>> {
        let entry = {
            let mut inner = self.pool.inner.as_ref()?.lock();
            let expiration = Expiration::new(inner.timeout);
            let maybe_entry = inner.idle.get(&self.key).and_then(|list| {
                trace!("take? {:?}: expiration = {:?}", self.key, expiration.0);
                // A block to end the mutable borrow on list,
                // so the map below can check is_empty()
                {
                    let popper = IdlePopper {
                        key: &self.key,
                        list,
                    };
                    popper.pop(&expiration)
                }
                .map(|e| (e, list.is_empty()))
            });

            let (entry, empty) = if let Some((e, empty)) = maybe_entry {
                (Some(e), empty)
            } else {
                // No entry found means nuke the list for sure.
                (None, true)
            };

            if empty {
                inner.idle.remove(&self.key);
            }

            if entry.is_none() && self.waiter.is_none() {
                let (tx, mut rx) = oneshot::channel();
                trace!("checkout waiting for idle connection: {:?}", self.key);
                inner
                    .waiters
                    .entry(self.key.clone())
                    .or_insert_with(VecDeque::new)
                    .push_back(tx);

                // We need to drop the lock before polling the receiver.
                drop(inner);

                // register the waker with this oneshot
                assert!(Pin::new(&mut rx).poll(cx).is_pending());
                self.waiter = Some(rx);
            }

            entry
        };

        entry.map(|e| self.pool.reuse(&self.key, e.value))
    }
}

impl<T: Poolable, K: Key> Future for Checkout<T, K> {
    type Output = Result<Pooled<T, K>, Error>;

    fn poll(mut self: Pin<&mut Self>, cx: &mut task::Context<'_>) -> Poll<Self::Output> {
        if let Some(pooled) = ready!(self.poll_waiter(cx)?) {
            return Poll::Ready(Ok(pooled));
        }

        if let Some(pooled) = self.checkout(cx) {
            Poll::Ready(Ok(pooled))
        } else if !self.pool.is_enabled() {
            Poll::Ready(Err(Error::PoolDisabled))
        } else {
            // There's a new waiter, already registered in self.checkout()
            debug_assert!(self.waiter.is_some());
            Poll::Pending
        }
    }
}

impl<T, K: Key> Drop for Checkout<T, K> {
    fn drop(&mut self) {
        if self.waiter.take().is_some() {
            trace!("checkout dropped for {:?}", self.key);
            if let Some(mut inner) = self.pool.inner.as_ref().map(|i| i.lock()) {
                inner.clean_waiters(&self.key);
            }
        }
    }
}

// FIXME: allow() required due to `impl Trait` leaking types to this lint
#[allow(missing_debug_implementations)]
pub struct Connecting<T: Poolable, K: Key> {
    key: K,
    pool: WeakOpt<Mutex<PoolInner<T, K>>>,
}

impl<T: Poolable, K: Key> Connecting<T, K> {
    pub fn alpn_h2(self, pool: &Pool<T, K>) -> Option<Self> {
        debug_assert!(
            self.pool.0.is_none(),
            "Connecting::alpn_h2 but already Http2"
        );

        pool.connecting(&self.key, Ver::Http2)
    }
}

impl<T: Poolable, K: Key> Drop for Connecting<T, K> {
    fn drop(&mut self) {
        if let Some(pool) = self.pool.upgrade() {
            // No need to panic on drop, that could abort!
            let mut inner = pool.lock();
            inner.connected(&self.key);
        }
    }
}

struct Expiration(Option<Duration>);

impl Expiration {
    fn new(dur: Option<Duration>) -> Expiration {
        Expiration(dur)
    }

    fn expires(&self, instant: Instant) -> bool {
        match self.0 {
            // Avoid `Instant::elapsed` to avoid issues like rust-lang/rust#86470.
            Some(timeout) => Instant::now().saturating_duration_since(instant) > timeout,
            None => false,
        }
    }
}

pin_project_lite::pin_project! {
    struct IdleTask<T, K: Key> {
        timer: Timer,
        duration: Duration,
        deadline: Instant,
        fut: Pin<Box<dyn Sleep>>,
        pool: WeakOpt<Mutex<PoolInner<T, K>>>,
        // This allows the IdleTask to be notified as soon as the entire
        // Pool is fully dropped, and shutdown. This channel is never sent on,
        // but Err(Canceled) will be received when the Pool is dropped.
        #[pin]
        pool_drop_notifier: oneshot::Receiver<Infallible>,
    }
}

impl<T: Poolable + 'static, K: Key> Future for IdleTask<T, K> {
    type Output = ();

    fn poll(self: Pin<&mut Self>, cx: &mut task::Context<'_>) -> Poll<Self::Output> {
        let mut this = self.project();
        loop {
            match this.pool_drop_notifier.as_mut().poll(cx) {
                Poll::Ready(Ok(n)) => match n {},
                Poll::Pending => (),
                Poll::Ready(Err(_canceled)) => {
                    trace!("pool closed, canceling idle interval");
                    return Poll::Ready(());
                }
            }

            ready!(Pin::new(&mut this.fut).poll(cx));
            // Set this task to run after the next deadline
            // If the poll missed the deadline by a lot, set the deadline
            // from the current time instead
            *this.deadline += *this.duration;
            if *this.deadline < Instant::now() - Duration::from_millis(5) {
                *this.deadline = Instant::now() + *this.duration;
            }
            *this.fut = this.timer.sleep_until(*this.deadline);

            if let Some(inner) = this.pool.upgrade() {
                let mut inner = inner.lock();
                inner.clear_expired();
                drop(inner);
                trace!("idle interval checking for expired");
                continue;
            }
            return Poll::Ready(());
        }
    }
}

impl<T> WeakOpt<T> {
    fn none() -> Self {
        WeakOpt(None)
    }

    fn downgrade(arc: &Arc<T>) -> Self {
        WeakOpt(Some(Arc::downgrade(arc)))
    }

    fn upgrade(&self) -> Option<Arc<T>> {
        self.0.as_ref().and_then(Weak::upgrade)
    }
}

#[cfg(test)]
mod tests {
    use std::{
        fmt::Debug,
        future::Future,
        hash::Hash,
        num::NonZero,
        pin::Pin,
        task::{self, Poll},
        time::Duration,
    };

    use super::{Connecting, Key, Pool, Poolable, Reservation, WeakOpt};
    use crate::core::{
        common::timer,
        rt::{TokioExecutor, tokio::TokioTimer},
    };

    #[derive(Clone, Debug, PartialEq, Eq, Hash)]
    struct KeyImpl(http::uri::Scheme, http::uri::Authority);

    /// Test unique reservations.
    #[derive(Debug, PartialEq, Eq)]
    struct Uniq<T>(T);

    impl<T: Send + 'static + Unpin> Poolable for Uniq<T> {
        fn is_open(&self) -> bool {
            true
        }

        fn reserve(self) -> Reservation<Self> {
            Reservation::Unique(self)
        }

        fn can_share(&self) -> bool {
            false
        }
    }

    fn c<T: Poolable, K: Key>(key: K) -> Connecting<T, K> {
        Connecting {
            key,
            pool: WeakOpt::none(),
        }
    }

    fn host_key(s: &str) -> KeyImpl {
        KeyImpl(http::uri::Scheme::HTTP, s.parse().expect("host key"))
    }

    fn pool_no_timer<T, K: Key>() -> Pool<T, K> {
        pool_max_idle_no_timer(usize::MAX)
    }

    fn pool_max_idle_no_timer<T, K: Key>(max_idle: usize) -> Pool<T, K> {
        Pool::new(
            super::Config {
                idle_timeout: Some(Duration::from_millis(100)),
                max_idle_per_host: max_idle,
                max_pool_size: None,
            },
            TokioExecutor::new(),
            Option::<timer::Timer>::None,
        )
    }

    impl<T: Poolable, K: Key> Pool<T, K> {
        fn locked(&self) -> antidote::MutexGuard<'_, super::PoolInner<T, K>> {
            self.inner.as_ref().expect("enabled").lock()
        }
    }

    #[tokio::test]
    async fn test_pool_checkout_smoke() {
        let pool = pool_no_timer();
        let key = host_key("foo");
        let pooled = pool.pooled(c(key.clone()), Uniq(41));

        drop(pooled);

        match pool.checkout(key).await {
            Ok(pooled) => assert_eq!(*pooled, Uniq(41)),
            Err(_) => panic!("not ready"),
        };
    }

    /// Helper to check if the future is ready after polling once.
    struct PollOnce<'a, F>(&'a mut F);

    impl<F, T, U> Future for PollOnce<'_, F>
    where
        F: Future<Output = Result<T, U>> + Unpin,
    {
        type Output = Option<()>;

        fn poll(mut self: Pin<&mut Self>, cx: &mut task::Context<'_>) -> Poll<Self::Output> {
            match Pin::new(&mut self.0).poll(cx) {
                Poll::Ready(Ok(_)) => Poll::Ready(Some(())),
                Poll::Ready(Err(_)) => Poll::Ready(Some(())),
                Poll::Pending => Poll::Ready(None),
            }
        }
    }

    #[tokio::test]
    async fn test_pool_checkout_returns_none_if_expired() {
        let pool = pool_no_timer();
        let key = host_key("foo");
        let pooled = pool.pooled(c(key.clone()), Uniq(41));

        drop(pooled);
        tokio::time::sleep(pool.locked().timeout.unwrap()).await;
        let mut checkout = pool.checkout(key);
        let poll_once = PollOnce(&mut checkout);
        let is_not_ready = poll_once.await.is_none();
        assert!(is_not_ready);
    }

    #[tokio::test]
    async fn test_pool_checkout_removes_expired() {
        let pool = pool_no_timer();
        let key = host_key("foo");

        pool.pooled(c(key.clone()), Uniq(41));
        pool.pooled(c(key.clone()), Uniq(5));
        pool.pooled(c(key.clone()), Uniq(99));

        assert_eq!(
            pool.locked().idle.get(&key).map(|entries| entries.len()),
            Some(3)
        );
        tokio::time::sleep(pool.locked().timeout.unwrap()).await;

        let mut checkout = pool.checkout(key.clone());
        let poll_once = PollOnce(&mut checkout);
        // checkout.await should clean out the expired
        poll_once.await;
        assert!(pool.locked().idle.get(&key).is_none());
    }

    #[test]
    fn test_pool_max_idle_per_host() {
        let pool = pool_max_idle_no_timer(2);
        let key = host_key("foo");

        pool.pooled(c(key.clone()), Uniq(41));
        pool.pooled(c(key.clone()), Uniq(5));
        pool.pooled(c(key.clone()), Uniq(99));

        // pooled and dropped 3, max_idle should only allow 2
        assert_eq!(
            pool.locked().idle.get(&key).map(|entries| entries.len()),
            Some(2)
        );
    }

    #[tokio::test]
    async fn test_pool_timer_removes_expired() {
        let pool = Pool::new(
            super::Config {
                idle_timeout: Some(Duration::from_millis(10)),
                max_idle_per_host: usize::MAX,
                max_pool_size: None,
            },
            TokioExecutor::new(),
            Some(TokioTimer::new()),
        );

        let key = host_key("foo");

        pool.pooled(c(key.clone()), Uniq(41));
        pool.pooled(c(key.clone()), Uniq(5));
        pool.pooled(c(key.clone()), Uniq(99));

        assert_eq!(
            pool.locked().idle.get(&key).map(|entries| entries.len()),
            Some(3)
        );

        // Let the timer tick passed the expiration...
        tokio::time::sleep(Duration::from_millis(30)).await;
        // Yield so the Interval can reap...
        tokio::task::yield_now().await;

        assert!(pool.locked().idle.get(&key).is_none());
    }

    #[tokio::test]
    async fn test_pool_checkout_task_unparked() {
        use futures_util::{FutureExt, future::join};

        let pool = pool_no_timer();
        let key = host_key("foo");
        let pooled = pool.pooled(c(key.clone()), Uniq(41));

        let checkout = join(pool.checkout(key), async {
            // the checkout future will park first,
            // and then this lazy future will be polled, which will insert
            // the pooled back into the pool
            //
            // this test makes sure that doing so will unpark the checkout
            drop(pooled);
        })
        .map(|(entry, _)| entry);

        assert_eq!(*checkout.await.unwrap(), Uniq(41));
    }

    #[tokio::test]
    async fn test_pool_checkout_drop_cleans_up_waiters() {
        let pool = pool_no_timer::<Uniq<i32>, KeyImpl>();
        let key = host_key("foo");

        let mut checkout1 = pool.checkout(key.clone());
        let mut checkout2 = pool.checkout(key.clone());

        let poll_once1 = PollOnce(&mut checkout1);
        let poll_once2 = PollOnce(&mut checkout2);

        // first poll needed to get into Pool's parked
        poll_once1.await;
        assert_eq!(pool.locked().waiters.get(&key).unwrap().len(), 1);
        poll_once2.await;
        assert_eq!(pool.locked().waiters.get(&key).unwrap().len(), 2);

        // on drop, clean up Pool
        drop(checkout1);
        assert_eq!(pool.locked().waiters.get(&key).unwrap().len(), 1);

        drop(checkout2);
        assert!(!pool.locked().waiters.contains_key(&key));
    }

    #[derive(Debug)]
    struct CanClose {
        #[allow(unused)]
        val: i32,
        closed: bool,
    }

    impl Poolable for CanClose {
        fn is_open(&self) -> bool {
            !self.closed
        }

        fn reserve(self) -> Reservation<Self> {
            Reservation::Unique(self)
        }

        fn can_share(&self) -> bool {
            false
        }
    }

    #[test]
    fn pooled_drop_if_closed_doesnt_reinsert() {
        let pool = pool_no_timer();
        let key = host_key("foo");
        pool.pooled(
            c(key.clone()),
            CanClose {
                val: 57,
                closed: true,
            },
        );

        assert!(pool.locked().idle.get(&key).is_none());
    }

    #[tokio::test]
    async fn test_pool_size_limit() {
        let pool = Pool::new(
            super::Config {
                idle_timeout: Some(Duration::from_millis(100)),
                max_idle_per_host: usize::MAX,
                max_pool_size: Some(NonZero::new(2).expect("max pool size")),
            },
            TokioExecutor::new(),
            Option::<timer::Timer>::None,
        );
        let key1 = host_key("foo");
        let key2 = host_key("bar");
        let key3 = host_key("baz");

        pool.pooled(c(key1.clone()), Uniq(41));
        pool.pooled(c(key2.clone()), Uniq(5));
        pool.pooled(c(key3.clone()), Uniq(99));

        assert!(pool.locked().idle.get(&key1).is_none());
        assert!(pool.locked().idle.get(&key2).is_some());
        assert!(pool.locked().idle.get(&key3).is_some());
    }
}<|MERGE_RESOLUTION|>--- conflicted
+++ resolved
@@ -13,13 +13,8 @@
     time::{Duration, Instant},
 };
 
-<<<<<<< HEAD
 use ahash::RandomState;
-use antidote::Mutex;
 use schnellru::{ByLength, LruMap};
-=======
-use lru::LruCache;
->>>>>>> da30d6be
 use tokio::sync::oneshot;
 
 use crate::{
