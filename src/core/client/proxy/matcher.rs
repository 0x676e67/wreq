--- conflicted
+++ resolved
@@ -56,13 +56,8 @@
 #[derive(Clone, PartialEq, Eq, Hash)]
 enum Auth {
     Empty,
-<<<<<<< HEAD
     Basic(HeaderValue),
-    Raw(String, String),
-=======
-    Basic(http::header::HeaderValue),
     Raw(Bytes, Bytes),
->>>>>>> 5bb8e064
 }
 
 /// A filter for proxy matchers.
