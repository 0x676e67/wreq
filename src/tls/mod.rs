--- conflicted
+++ resolved
@@ -19,10 +19,7 @@
 pub use connect::MaybeHttpsStream;
 use connect::{HttpsConnector, HttpsLayer, HttpsLayerSettings};
 pub use ext::{cert_compression, TlsConnectExtension, TlsExtension};
-<<<<<<< HEAD
 use http::Version;
-=======
->>>>>>> 3441ee76
 pub use mimic::{chrome, firefox, okhttp, safari, tls_settings, Impersonate};
 pub use settings::{Http2Settings, ImpersonateSettings, RootCertsStore, TlsSettings};
 
@@ -53,17 +50,12 @@
         // Create the `HttpsConnector` with the given `HttpConnector` and `ConnectLayer`.
         let mut http = HttpsConnector::with_connector_layer(http, self.inner.clone());
         http.set_ssl_callback(move |ssl, _| {
-<<<<<<< HEAD
             // Specify http1 alpn proto.
             // Default is auto select http1 or http2.
             if matches!(
                 version,
                 Version::HTTP_11 | Version::HTTP_10 | Version::HTTP_09
             ) {
-=======
-            // Set websocket use http1 alpn proto
-            if ws {
->>>>>>> 3441ee76
                 ssl.set_alpn_protos(b"\x08http/1.1")?;
             }
 
