//!  TLS options configuration
//!
//! By default, a `Client` will make use of BoringSSL for TLS.
//!
//! - Various parts of TLS can also be configured or even disabled on the `ClientBuilder`.

pub(crate) mod conn;
mod keylog;
mod options;
mod x509;

pub use boring2::ssl::{CertificateCompressionAlgorithm, ExtensionType};
use serde::{Deserialize, Deserializer, Serialize, Serializer};

pub use self::{
    keylog::KeyLog,
    options::{TlsOptions, TlsOptionsBuilder},
    x509::{CertStore, CertStoreBuilder, Certificate, Identity},
};

/// Http extension carrying extra TLS layer information.
/// Made available to clients on responses when `tls_info` is set.
#[derive(Debug, Clone)]
pub struct TlsInfo {
    pub(crate) peer_certificate: Option<Vec<u8>>,
}

impl TlsInfo {
    /// Get the DER encoded leaf certificate of the peer.
    pub fn peer_certificate(&self) -> Option<&[u8]> {
        self.peer_certificate.as_deref()
    }
}

use boring2::ssl;
use bytes::{BufMut, Bytes, BytesMut};

/// A TLS protocol version.
#[derive(Debug, Clone, Copy, Hash, PartialEq, Eq)]
pub struct TlsVersion(ssl::SslVersion);

impl Serialize for TlsVersion {
    fn serialize<S>(&self, serializer: S) -> Result<S::Ok, S::Error>
    where
        S: Serializer,
    {
        serializer.serialize_str(match *self {
            TlsVersion::TLS_1_0 => "TLS_1_0",
            TlsVersion::TLS_1_1 => "TLS_1_1",
            TlsVersion::TLS_1_2 => "TLS_1_2",
            TlsVersion::TLS_1_3 => "TLS_1_3",
            _ => return Err(serde::ser::Error::custom("invalid TLS version")),
        })
    }
}

impl<'de> Deserialize<'de> for TlsVersion {
    fn deserialize<D>(deserializer: D) -> Result<Self, D::Error>
    where
        D: Deserializer<'de>,
    {
        let s = String::deserialize(deserializer)?;
        Ok(match s.as_str() {
            "TLS_1_0" => TlsVersion::TLS_1_0,
            "TLS_1_1" => TlsVersion::TLS_1_1,
            "TLS_1_2" => TlsVersion::TLS_1_2,
            "TLS_1_3" => TlsVersion::TLS_1_3,
            _ => return Err(serde::de::Error::custom("invalid TLS version")),
        })
    }
}

impl TlsVersion {
    /// Version 1.0 of the TLS protocol.
    pub const TLS_1_0: TlsVersion = TlsVersion(ssl::SslVersion::TLS1);

    /// Version 1.1 of the TLS protocol.
    pub const TLS_1_1: TlsVersion = TlsVersion(ssl::SslVersion::TLS1_1);

    /// Version 1.2 of the TLS protocol.
    pub const TLS_1_2: TlsVersion = TlsVersion(ssl::SslVersion::TLS1_2);

    /// Version 1.3 of the TLS protocol.
    pub const TLS_1_3: TlsVersion = TlsVersion(ssl::SslVersion::TLS1_3);
}

/// A TLS ALPN protocol.
#[derive(Debug, Clone, Copy, Hash, PartialEq, Eq)]
pub struct AlpnProtocol(&'static [u8]);

impl Serialize for AlpnProtocol {
    fn serialize<S>(&self, serializer: S) -> Result<S::Ok, S::Error>
    where
        S: Serializer,
    {
        serializer.serialize_str(match *self {
            AlpnProtocol::HTTP1 => "http/1.1",
            AlpnProtocol::HTTP2 => "h2",
            AlpnProtocol::HTTP3 => "h3",
            _ => return Err(serde::ser::Error::custom("invalid TLS version")),
        })
    }
}

impl<'de> Deserialize<'de> for AlpnProtocol {
    fn deserialize<D>(deserializer: D) -> Result<Self, D::Error>
    where
        D: Deserializer<'de>,
    {
        let s = String::deserialize(deserializer)?;
        Ok(match s.as_str() {
            "http/1.1" => AlpnProtocol::HTTP1,
            "h2" => AlpnProtocol::HTTP2,
            "h3" => AlpnProtocol::HTTP3,
            _ => return Err(serde::de::Error::custom("invalid TLS version")),
        })
    }
}

impl AlpnProtocol {
    /// Prefer HTTP/1.1
    pub const HTTP1: AlpnProtocol = AlpnProtocol(b"http/1.1");

    /// Prefer HTTP/2
    pub const HTTP2: AlpnProtocol = AlpnProtocol(b"h2");

    /// Prefer HTTP/3
    pub const HTTP3: AlpnProtocol = AlpnProtocol(b"h3");

    /// Create a new [`AlpnProtocol`] from a static byte slice.
    #[inline]
    pub const fn new(value: &'static [u8]) -> Self {
        AlpnProtocol(value)
    }

    #[inline]
    fn encode(self) -> Bytes {
        Self::encode_sequence(std::iter::once(&self))
    }

    fn encode_sequence<'a, I>(items: I) -> Bytes
    where
        I: IntoIterator<Item = &'a AlpnProtocol>,
    {
        let mut buf = BytesMut::new();
        for item in items {
            buf.put_u8(item.0.len() as u8);
            buf.extend_from_slice(item.0);
        }
        buf.freeze()
    }
}

<<<<<<< HEAD
impl Serialize for AlpsProtocol {
    fn serialize<S>(&self, serializer: S) -> Result<S::Ok, S::Error>
    where
        S: Serializer,
    {
        serializer.serialize_str(match *self {
            AlpsProtocol::HTTP1 => "http/1.1",
            AlpsProtocol::HTTP2 => "h2",
            AlpsProtocol::HTTP3 => "h3",
            _ => return Err(serde::ser::Error::custom("invalid TLS version")),
        })
    }
}

impl<'de> Deserialize<'de> for AlpsProtocol {
    fn deserialize<D>(deserializer: D) -> Result<Self, D::Error>
    where
        D: Deserializer<'de>,
    {
        let s = String::deserialize(deserializer)?;
        Ok(match s.as_str() {
            "http/1.1" => AlpsProtocol::HTTP1,
            "h2" => AlpsProtocol::HTTP2,
            "h3" => AlpsProtocol::HTTP3,
            _ => return Err(serde::de::Error::custom("invalid TLS version")),
        })
    }
}

/// Application-layer protocol settings for HTTP/1.1 and HTTP/2.
=======
/// A TLS ALPS protocol.
>>>>>>> ed5fef2a
#[derive(Debug, Clone, Copy, Hash, PartialEq, Eq)]
pub struct AlpsProtocol(&'static [u8]);

impl AlpsProtocol {
    /// Prefer HTTP/1.1
    pub const HTTP1: AlpsProtocol = AlpsProtocol(b"http/1.1");

    /// Prefer HTTP/2
    pub const HTTP2: AlpsProtocol = AlpsProtocol(b"h2");

    /// Prefer HTTP/3
    pub const HTTP3: AlpsProtocol = AlpsProtocol(b"h3");
}

#[cfg(test)]
mod tests {
    use super::*;

    #[test]
    fn alpn_protocol_encode() {
        let alpn = AlpnProtocol::encode_sequence(&[AlpnProtocol::HTTP1, AlpnProtocol::HTTP2]);
        assert_eq!(alpn, Bytes::from_static(b"\x08http/1.1\x02h2"));

        let alpn = AlpnProtocol::encode_sequence(&[AlpnProtocol::HTTP3]);
        assert_eq!(alpn, Bytes::from_static(b"\x02h3"));

        let alpn = AlpnProtocol::encode_sequence(&[AlpnProtocol::HTTP1, AlpnProtocol::HTTP3]);
        assert_eq!(alpn, Bytes::from_static(b"\x08http/1.1\x02h3"));

        let alpn = AlpnProtocol::encode_sequence(&[AlpnProtocol::HTTP2, AlpnProtocol::HTTP3]);
        assert_eq!(alpn, Bytes::from_static(b"\x02h2\x02h3"));

        let alpn = AlpnProtocol::encode_sequence(&[
            AlpnProtocol::HTTP1,
            AlpnProtocol::HTTP2,
            AlpnProtocol::HTTP3,
        ]);
        assert_eq!(alpn, Bytes::from_static(b"\x08http/1.1\x02h2\x02h3"));
    }

    #[test]
    fn alpn_protocol_encode_single() {
        let alpn = AlpnProtocol::HTTP1.encode();
        assert_eq!(alpn, b"\x08http/1.1".as_ref());

        let alpn = AlpnProtocol::HTTP2.encode();
        assert_eq!(alpn, b"\x02h2".as_ref());

        let alpn = AlpnProtocol::HTTP3.encode();
        assert_eq!(alpn, b"\x02h3".as_ref());
    }
}<|MERGE_RESOLUTION|>--- conflicted
+++ resolved
@@ -151,7 +151,11 @@
     }
 }
 
-<<<<<<< HEAD
+/// Application-layer protocol settings for HTTP/1.1 and HTTP/2.
+/// A TLS ALPS protocol.
+#[derive(Debug, Clone, Copy, Hash, PartialEq, Eq)]
+pub struct AlpsProtocol(&'static [u8]);
+
 impl Serialize for AlpsProtocol {
     fn serialize<S>(&self, serializer: S) -> Result<S::Ok, S::Error>
     where
@@ -181,13 +185,6 @@
     }
 }
 
-/// Application-layer protocol settings for HTTP/1.1 and HTTP/2.
-=======
-/// A TLS ALPS protocol.
->>>>>>> ed5fef2a
-#[derive(Debug, Clone, Copy, Hash, PartialEq, Eq)]
-pub struct AlpsProtocol(&'static [u8]);
-
 impl AlpsProtocol {
     /// Prefer HTTP/1.1
     pub const HTTP1: AlpsProtocol = AlpsProtocol(b"http/1.1");
