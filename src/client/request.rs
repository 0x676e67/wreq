--- conflicted
+++ resolved
@@ -29,13 +29,10 @@
 };
 use crate::{
     Error, Method, Proxy,
-<<<<<<< HEAD
-=======
     core::{
         client::options::RequestOptions,
         ext::{RequestConfig, RequestConfigValue, RequestLayerOptions, RequestOrigHeaderMap},
     },
->>>>>>> 7cf3b95f
     ext::UriExt,
     header::{CONTENT_TYPE, HeaderMap, HeaderName, HeaderValue, OrigHeaderMap},
     redirect,
