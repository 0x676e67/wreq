--- conflicted
+++ resolved
@@ -12,16 +12,13 @@
 
 use crate::{
     Error,
-<<<<<<< HEAD
     client::{
         core::ext::{RequestConfig, RequestOrigHeaderMap},
         layer::config::RequestDefaultHeaders,
-=======
     client::layer::config::RequestDefaultHeaders,
     core::{
         client::options::RequestOptions,
         ext::{RequestConfig, RequestLayerOptions, RequestOrigHeaderMap},
->>>>>>> 7cf3b95f
     },
     ext::UriExt,
     header::OrigHeaderMap,
