--- conflicted
+++ resolved
@@ -19,11 +19,7 @@
 
 use super::{
     super::{BoxedConnectorLayer, BoxedConnectorService, HttpConnector},
-<<<<<<< HEAD
-    Connection, TlsInfoFactory, Unnameable,
-=======
-    AsyncConnWithInfo, TlsInfoFactory, Unnameable,
->>>>>>> bd1d58bc
+    AsyncConnWithInfo, Connection, TlsInfoFactory, Unnameable,
     conn::{Conn, TlsConn},
     verbose::Verbose,
 };
