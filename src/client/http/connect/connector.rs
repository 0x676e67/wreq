--- conflicted
+++ resolved
@@ -19,11 +19,7 @@
 
 use super::{
     super::{BoxedConnectorLayer, BoxedConnectorService, HttpConnector},
-<<<<<<< HEAD
-    Connection, Unnameable,
-=======
-    TlsInfoFactory, Unnameable,
->>>>>>> 7207dd55
+    Connection, TlsInfoFactory, Unnameable,
     conn::{Conn, TlsConn},
     verbose::Verbose,
 };
