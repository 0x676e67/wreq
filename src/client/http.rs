use std::borrow::Cow;
use std::net::{IpAddr, Ipv4Addr, Ipv6Addr};
use std::num::NonZeroUsize;
use std::sync::{Arc, LazyLock};
use std::time::Duration;
use std::{collections::HashMap, convert::TryInto, net::SocketAddr};
use std::{fmt, str};

use crate::connect::sealed::{Conn, Unnameable};
use crate::error::BoxError;
use crate::http2::Http2Settings;
use crate::util::client::{InnerRequest, NetworkScheme, NetworkSchemeBuilder};
use crate::util::rt::tokio::TokioTimer;
use crate::util::{
    self, client::connect::HttpConnector, client::Builder, common::Exec, rt::TokioExecutor,
};
use bytes::Bytes;
use http::header::{
    Entry, HeaderMap, HeaderValue, ACCEPT, ACCEPT_ENCODING, CONTENT_ENCODING, CONTENT_LENGTH,
    CONTENT_TYPE, LOCATION, PROXY_AUTHORIZATION, RANGE, REFERER, TRANSFER_ENCODING, USER_AGENT,
};
use http::uri::Scheme;
use http::{HeaderName, Uri, Version};
use hyper2::client::conn::{http1, http2};
use hyper2::{StreamDependency, StreamId};
use pin_project_lite::pin_project;
use std::future::Future;
use std::pin::Pin;
use std::task::{Context, Poll};
use tokio::time::Sleep;
use tower::util::BoxCloneSyncServiceLayer;
use tower::{Layer, Service};

use super::decoder::Accepts;
use super::request::{Request, RequestBuilder};
use super::response::Response;
use super::Body;
use crate::connect::{BoxedConnectorLayer, BoxedConnectorService, Connector, ConnectorBuilder};
#[cfg(feature = "cookies")]
use crate::cookie;
#[cfg(feature = "hickory-dns")]
use crate::dns::hickory::HickoryDnsResolver;
use crate::dns::{gai::GaiResolver, DnsResolverWithOverrides, DynResolver, Resolve};
use crate::into_url::try_uri;
<<<<<<< HEAD
use crate::mimic::{self, Impersonate, ImpersonateOs, ImpersonateSettings};
use crate::redirect::{self, remove_sensitive_headers};
=======
use crate::mimic::{self, Impersonate, ImpersonateSettings};
use crate::redirect;
>>>>>>> 17a70514
use crate::tls::{self, AlpnProtos, BoringTlsConnector, TlsSettings};
use crate::{cfg_bindable_device, error, impl_debug};
use crate::{IntoUrl, Method, Proxy, StatusCode, Url};
#[cfg(feature = "hickory-dns")]
use hickory_resolver::config::LookupIpStrategy;
use log::{debug, trace};

type HyperResponseFuture = util::client::ResponseFuture;

/// An asynchronous `Client` to make Requests with.
///
/// The Client has various configuration values to tweak, but the defaults
/// are set to what is usually the most commonly desired value. To configure a
/// `Client`, use `Client::builder()`.
///
/// The `Client` holds a connection pool internally, so it is advised that
/// you create one and **reuse** it.
///
/// You do **not** have to wrap the `Client` in an [`Rc`] or [`Arc`] to **reuse** it,
/// because it already uses an [`Arc`] internally.
///
/// [`Rc`]: std::rc::Rc
#[derive(Clone, Debug)]
pub struct Client {
    inner: Arc<ClientRef>,
}

/// A `ClientBuilder` can be used to create a `Client` with custom configuration.
#[must_use]
#[derive(Debug)]
pub struct ClientBuilder {
    config: Config,
}

#[cfg(feature = "cookies")]
type CookieStoreOption = Option<Arc<dyn cookie::CookieStore>>;
#[cfg(not(feature = "cookies"))]
type CookieStoreOption = ();

struct Config {
    // NOTE: When adding a new field, update `fmt::Debug for ClientBuilder`
    accepts: Accepts,
    headers: Cow<'static, HeaderMap>,
    headers_order: Option<Cow<'static, [HeaderName]>>,
    connect_timeout: Option<Duration>,
    connection_verbose: bool,
    pool_idle_timeout: Option<Duration>,
    pool_max_idle_per_host: usize,
    pool_max_size: Option<NonZeroUsize>,
    tcp_keepalive: Option<Duration>,
    proxies: Vec<Proxy>,
    auto_sys_proxy: bool,
    redirect_policy: redirect::Policy,
    redirect_with_proxy_auth: bool,
    referer: bool,
    timeout: Option<Duration>,
    read_timeout: Option<Duration>,
    network_scheme: NetworkSchemeBuilder,
    nodelay: bool,
    #[cfg(feature = "cookies")]
    cookie_store: CookieStoreOption,
    hickory_dns: bool,
    error: Option<crate::Error>,
    dns_overrides: HashMap<String, Vec<SocketAddr>>,
    dns_resolver: Option<Arc<dyn Resolve>>,
    #[cfg(feature = "hickory-dns")]
    dns_strategy: Option<LookupIpStrategy>,
    base_url: Option<Url>,
    builder: Builder,
    https_only: bool,
    http2_max_retry_count: usize,
    tls_info: bool,
    connector_layers: Vec<BoxedConnectorLayer>,
    tls: TlsSettings,
}

impl Default for ClientBuilder {
    fn default() -> Self {
        Self::new()
    }
}

impl ClientBuilder {
    /// Constructs a new `ClientBuilder`.
    ///
    /// This is the same as `Client::builder()`.
    pub fn new() -> ClientBuilder {
        // NOTE: This is a hack to ensure that the default headers are always the same
        // across all instances of ClientBuilder.
        static DEFAULT_HEADERS: LazyLock<HeaderMap> = LazyLock::new(|| {
            let mut headers = HeaderMap::with_capacity(2);
            headers.insert(ACCEPT, HeaderValue::from_static("*/*"));
            headers
        });

        ClientBuilder {
            config: Config {
                error: None,
                accepts: Accepts::default(),
                headers: Cow::Borrowed(&*DEFAULT_HEADERS),
                headers_order: None,
                connect_timeout: None,
                connection_verbose: false,
                pool_idle_timeout: Some(Duration::from_secs(90)),
                pool_max_idle_per_host: usize::MAX,
                pool_max_size: None,
                // TODO: Re-enable default duration once hyper's HttpConnector is fixed
                // to no longer error when an option fails.
                tcp_keepalive: None,
                proxies: Vec::new(),
                auto_sys_proxy: true,
                redirect_policy: redirect::Policy::none(),
                redirect_with_proxy_auth: false,
                referer: true,
                timeout: None,
                read_timeout: None,
                network_scheme: NetworkScheme::builder(),
                nodelay: true,
                hickory_dns: cfg!(feature = "hickory-dns"),
                #[cfg(feature = "hickory-dns")]
                dns_strategy: None,
                #[cfg(feature = "cookies")]
                cookie_store: None,
                dns_overrides: HashMap::new(),
                dns_resolver: None,
                base_url: None,
                builder: crate::util::client::Client::builder(TokioExecutor::new()),
                https_only: false,
                http2_max_retry_count: 2,
                tls_info: false,
                connector_layers: Vec::new(),
                tls: Default::default(),
            },
        }
    }

    /// Returns a `Client` that uses this `ClientBuilder` configuration.
    ///
    /// # Errors
    ///
    /// This method fails if a TLS backend cannot be initialized, or the resolver
    /// cannot load the system configuration.
    pub fn build(self) -> crate::Result<Client> {
        let mut config = self.config;

        if let Some(err) = config.error {
            return Err(err);
        }

        let mut proxies = config.proxies;
        if config.auto_sys_proxy {
            proxies.push(Proxy::system());
        }
        let proxies_maybe_http_auth = proxies.iter().any(|p| p.maybe_has_http_auth());

        let mut connector_builder = {
            let mut resolver: Arc<dyn Resolve> = if let Some(dns_resolver) = config.dns_resolver {
                dns_resolver
            } else if config.hickory_dns {
                #[cfg(feature = "hickory-dns")]
                {
                    Arc::new(HickoryDnsResolver::new(config.dns_strategy)?)
                }
                #[cfg(not(feature = "hickory-dns"))]
                {
                    unreachable!("hickory-dns shouldn't be enabled unless the feature is")
                }
            } else {
                Arc::new(GaiResolver::new())
            };
            if !config.dns_overrides.is_empty() {
                resolver = Arc::new(DnsResolverWithOverrides::new(
                    resolver,
                    config.dns_overrides,
                ));
            }
            let mut http = HttpConnector::new_with_resolver(DynResolver::new(resolver));
            http.set_connect_timeout(config.connect_timeout);

            let tls = BoringTlsConnector::new(config.tls)?;
            ConnectorBuilder::new(http, tls, config.nodelay, config.tls_info)
        };

        connector_builder.set_timeout(config.connect_timeout);
        connector_builder.set_verbose(config.connection_verbose);
        connector_builder.set_keepalive(config.tcp_keepalive);

        config
            .builder
            .timer(TokioTimer::new())
            .pool_timer(TokioTimer::new())
            .pool_idle_timeout(config.pool_idle_timeout)
            .pool_max_idle_per_host(config.pool_max_idle_per_host)
            .pool_max_size(config.pool_max_size);

        let hyper = config
            .builder
            .build(connector_builder.build(config.connector_layers));

        Ok(Client {
            inner: Arc::new(ClientRef {
                accepts: config.accepts,
                #[cfg(feature = "cookies")]
                cookie_store: config.cookie_store,
                hyper,
                headers: config.headers,
                headers_order: config.headers_order,
                redirect: config.redirect_policy,
                redirect_with_proxy_auth: config.redirect_with_proxy_auth,
                referer: config.referer,
                request_timeout: config.timeout,
                read_timeout: config.read_timeout,
                https_only: config.https_only,
                proxies_maybe_http_auth,
                base_url: config.base_url,
                http2_max_retry_count: config.http2_max_retry_count,
                proxies,
                network_scheme: config.network_scheme,
            }),
        })
    }

<<<<<<< HEAD
    /// Sets the necessary values to mimic the specified impersonate version, including headers and TLS settings.
    #[inline]
    pub fn impersonate(self, impersonate: Impersonate) -> ClientBuilder {
        let settings = mimic::impersonate(impersonate, true, ImpersonateOs::default());
        self.apply_impersonate_settings(settings)
    }

    /// Sets the necessary values to mimic the specified impersonate version, including headers, TLS settings and OS.
    #[inline]
    pub fn impersonate_with_os(self, impersonate: Impersonate, impersonate_os: ImpersonateOs) -> ClientBuilder {
        let settings = mimic::impersonate(impersonate, true, impersonate_os);
        self.apply_impersonate_settings(settings)
    }

    /// Sets the necessary values to mimic the specified impersonate version, skipping header configuration.
    #[inline]
    pub fn impersonate_skip_headers(self, impersonate: Impersonate) -> ClientBuilder {
        let settings = mimic::impersonate(impersonate, false, ImpersonateOs::default());
        self.apply_impersonate_settings(settings)
    }

    /// Apply the given impersonate settings directly.
    #[cfg(feature = "impersonate_settings")]
    #[inline]
    pub fn impersonate_settings(self, settings: ImpersonateSettings) -> ClientBuilder {
        self.apply_impersonate_settings(settings)
    }

    /// Apply the given TLS settings and header function.
    fn apply_impersonate_settings(mut self, mut settings: ImpersonateSettings) -> ClientBuilder {
        // Set the headers if needed
        if let Some(mut headers) = settings.headers {
            std::mem::swap(&mut self.config.headers, &mut headers);
        }

        // Set the headers order if needed
        std::mem::swap(&mut self.config.headers_order, &mut settings.headers_order);

        // Set the TLS settings
        std::mem::swap(&mut self.config.tls, &mut settings.tls);
=======
    // Higher-level options
>>>>>>> 17a70514

    /// Sets a base URL for the client.
    ///
    /// The base URL will be used as the root for all relative request paths made by this client.
    /// If a request specifies an absolute URL, it will override the base URL.
    ///
    /// # Parameters
    /// - `base_url`: A value that can be converted into a URL, representing the base URL for the client.
    ///
    /// # Returns
    /// Returns the `ClientBuilder` with the base URL configured. If the provided `base_url` is invalid,
    /// an error is stored in the configuration, and the builder can no longer produce a valid client.
    ///
    /// # Example
    /// ```rust
    /// let client = Client::builder()
    ///     .base_url("https://api.example.com")
    ///     .build();
    ///
    /// let response = client.get("/users").send().await?; // Resolves to "https://api.example.com/users"
    /// ```
    pub fn base_url<U: IntoUrl>(mut self, base_url: U) -> ClientBuilder {
        match base_url.into_url() {
            Ok(base_url) => {
                self.config.base_url = Some(base_url);
            }
            Err(e) => {
                self.config.error = Some(e);
            }
        }
        self
    }

    /// Sets the `User-Agent` header to be used by this client.
    ///
    /// # Example
    ///
    /// ```rust
    /// # async fn doc() -> Result<(), rquest::Error> {
    /// // Name your user agent after your app?
    /// static APP_USER_AGENT: &str = concat!(
    ///     env!("CARGO_PKG_NAME"),
    ///     "/",
    ///     env!("CARGO_PKG_VERSION"),
    /// );
    ///
    /// let client = rquest::Client::builder()
    ///     .user_agent(APP_USER_AGENT)
    ///     .build()?;
    /// let res = client.get("https://www.rust-lang.org").send().await?;
    /// # Ok(())
    /// # }
    /// ```
    pub fn user_agent<V>(mut self, value: V) -> ClientBuilder
    where
        V: TryInto<HeaderValue>,
        V::Error: Into<http::Error>,
    {
        match value.try_into() {
            Ok(value) => {
                self.config.headers.to_mut().insert(USER_AGENT, value);
            }
            Err(e) => {
                self.config.error = Some(crate::error::builder(e.into()));
            }
        };
        self
    }

    /// Sets the default headers for every request.
    ///
    /// # Example
    ///
    /// ```rust
    /// use rquest::header;
    /// # async fn doc() -> Result<(), rquest::Error> {
    /// let mut headers = header::HeaderMap::new();
    /// headers.insert("X-MY-HEADER", header::HeaderValue::from_static("value"));
    ///
    /// // Consider marking security-sensitive headers with `set_sensitive`.
    /// let mut auth_value = header::HeaderValue::from_static("secret");
    /// auth_value.set_sensitive(true);
    /// headers.insert(header::AUTHORIZATION, auth_value);
    ///
    /// // get a client builder
    /// let client = rquest::Client::builder()
    ///     .default_headers(headers)
    ///     .build()?;
    /// let res = client.get("https://www.rust-lang.org").send().await?;
    /// # Ok(())
    /// # }
    /// ```
    ///
    /// Override the default headers:
    ///
    /// ```rust
    /// use rquest::header;
    /// # async fn doc() -> Result<(), rquest::Error> {
    /// let mut headers = header::HeaderMap::new();
    /// headers.insert("X-MY-HEADER", header::HeaderValue::from_static("value"));
    ///
    /// // get a client builder
    /// let client = rquest::Client::builder()
    ///     .default_headers(headers)
    ///     .build()?;
    /// let res = client
    ///     .get("https://www.rust-lang.org")
    ///     .header("X-MY-HEADER", "new_value")
    ///     .send()
    ///     .await?;
    /// # Ok(())
    /// # }
    /// ```
    pub fn default_headers(mut self, mut headers: HeaderMap) -> ClientBuilder {
        let headers_mut = self.config.headers.to_mut();
        std::mem::swap(headers_mut, &mut headers);
        self
    }

    /// Change the order in which headers will be sent
    ///
    /// Warning
    ///
    /// The host header needs to be manually inserted if you want to modify its order.
    /// Otherwise it will be inserted by hyper after sorting.
    pub fn headers_order(mut self, order: impl Into<Cow<'static, [HeaderName]>>) -> ClientBuilder {
        self.config.headers_order = Some(order.into());
        self
    }

    /// Enable a persistent cookie store for the client.
    ///
    /// Cookies received in responses will be preserved and included in
    /// additional requests.
    ///
    /// By default, no cookie store is used.
    ///
    /// # Optional
    ///
    /// This requires the optional `cookies` feature to be enabled.
    #[cfg(feature = "cookies")]
    #[cfg_attr(docsrs, doc(cfg(feature = "cookies")))]
    pub fn cookie_store(mut self, enable: bool) -> ClientBuilder {
        if enable {
            self.cookie_provider(Arc::new(cookie::Jar::default()))
        } else {
            self.config.cookie_store = None;
            self
        }
    }

    /// Set the persistent cookie store for the client.
    ///
    /// Cookies received in responses will be passed to this store, and
    /// additional requests will query this store for cookies.
    ///
    /// By default, no cookie store is used.
    ///
    /// # Optional
    ///
    /// This requires the optional `cookies` feature to be enabled.
    #[cfg(feature = "cookies")]
    #[cfg_attr(docsrs, doc(cfg(feature = "cookies")))]
    pub fn cookie_provider<C: cookie::CookieStore + 'static>(
        mut self,
        cookie_store: Arc<C>,
    ) -> ClientBuilder {
        self.config.cookie_store = Some(cookie_store as _);
        self
    }

    /// Enable auto gzip decompression by checking the `Content-Encoding` response header.
    ///
    /// If auto gzip decompression is turned on:
    ///
    /// - When sending a request and if the request's headers do not already contain
    ///   an `Accept-Encoding` **and** `Range` values, the `Accept-Encoding` header is set to `gzip`.
    ///   The request body is **not** automatically compressed.
    /// - When receiving a response, if its headers contain a `Content-Encoding` value of
    ///   `gzip`, both `Content-Encoding` and `Content-Length` are removed from the
    ///   headers' set. The response body is automatically decompressed.
    ///
    /// If the `gzip` feature is turned on, the default option is enabled.
    ///
    /// # Optional
    ///
    /// This requires the optional `gzip` feature to be enabled
    #[cfg(feature = "gzip")]
    #[cfg_attr(docsrs, doc(cfg(feature = "gzip")))]
    pub fn gzip(mut self, enable: bool) -> ClientBuilder {
        self.config.accepts.gzip = enable;
        self
    }

    /// Enable auto brotli decompression by checking the `Content-Encoding` response header.
    ///
    /// If auto brotli decompression is turned on:
    ///
    /// - When sending a request and if the request's headers do not already contain
    ///   an `Accept-Encoding` **and** `Range` values, the `Accept-Encoding` header is set to `br`.
    ///   The request body is **not** automatically compressed.
    /// - When receiving a response, if its headers contain a `Content-Encoding` value of
    ///   `br`, both `Content-Encoding` and `Content-Length` are removed from the
    ///   headers' set. The response body is automatically decompressed.
    ///
    /// If the `brotli` feature is turned on, the default option is enabled.
    ///
    /// # Optional
    ///
    /// This requires the optional `brotli` feature to be enabled
    #[cfg(feature = "brotli")]
    #[cfg_attr(docsrs, doc(cfg(feature = "brotli")))]
    pub fn brotli(mut self, enable: bool) -> ClientBuilder {
        self.config.accepts.brotli = enable;
        self
    }

    /// Enable auto zstd decompression by checking the `Content-Encoding` response header.
    ///
    /// If auto zstd decompression is turned on:
    ///
    /// - When sending a request and if the request's headers do not already contain
    ///   an `Accept-Encoding` **and** `Range` values, the `Accept-Encoding` header is set to `zstd`.
    ///   The request body is **not** automatically compressed.
    /// - When receiving a response, if its headers contain a `Content-Encoding` value of
    ///   `zstd`, both `Content-Encoding` and `Content-Length` are removed from the
    ///   headers' set. The response body is automatically decompressed.
    ///
    /// If the `zstd` feature is turned on, the default option is enabled.
    ///
    /// # Optional
    ///
    /// This requires the optional `zstd` feature to be enabled
    #[cfg(feature = "zstd")]
    #[cfg_attr(docsrs, doc(cfg(feature = "zstd")))]
    pub fn zstd(mut self, enable: bool) -> ClientBuilder {
        self.config.accepts.zstd = enable;
        self
    }

    /// Enable auto deflate decompression by checking the `Content-Encoding` response header.
    ///
    /// If auto deflate decompression is turned on:
    ///
    /// - When sending a request and if the request's headers do not already contain
    ///   an `Accept-Encoding` **and** `Range` values, the `Accept-Encoding` header is set to `deflate`.
    ///   The request body is **not** automatically compressed.
    /// - When receiving a response, if it's headers contain a `Content-Encoding` value that
    ///   equals to `deflate`, both values `Content-Encoding` and `Content-Length` are removed from the
    ///   headers' set. The response body is automatically decompressed.
    ///
    /// If the `deflate` feature is turned on, the default option is enabled.
    ///
    /// # Optional
    ///
    /// This requires the optional `deflate` feature to be enabled
    #[cfg(feature = "deflate")]
    #[cfg_attr(docsrs, doc(cfg(feature = "deflate")))]
    pub fn deflate(mut self, enable: bool) -> ClientBuilder {
        self.config.accepts.deflate = enable;
        self
    }

    /// Disable auto response body zstd decompression.
    ///
    /// This method exists even if the optional `zstd` feature is not enabled.
    /// This can be used to ensure a `Client` doesn't use zstd decompression
    /// even if another dependency were to enable the optional `zstd` feature.
    pub fn no_zstd(self) -> ClientBuilder {
        #[cfg(feature = "zstd")]
        {
            self.zstd(false)
        }

        #[cfg(not(feature = "zstd"))]
        {
            self
        }
    }

    /// Disable auto response body gzip decompression.
    ///
    /// This method exists even if the optional `gzip` feature is not enabled.
    /// This can be used to ensure a `Client` doesn't use gzip decompression
    /// even if another dependency were to enable the optional `gzip` feature.
    pub fn no_gzip(self) -> ClientBuilder {
        #[cfg(feature = "gzip")]
        {
            self.gzip(false)
        }

        #[cfg(not(feature = "gzip"))]
        {
            self
        }
    }

    /// Disable auto response body brotli decompression.
    ///
    /// This method exists even if the optional `brotli` feature is not enabled.
    /// This can be used to ensure a `Client` doesn't use brotli decompression
    /// even if another dependency were to enable the optional `brotli` feature.
    pub fn no_brotli(self) -> ClientBuilder {
        #[cfg(feature = "brotli")]
        {
            self.brotli(false)
        }

        #[cfg(not(feature = "brotli"))]
        {
            self
        }
    }

    /// Disable auto response body deflate decompression.
    ///
    /// This method exists even if the optional `deflate` feature is not enabled.
    /// This can be used to ensure a `Client` doesn't use deflate decompression
    /// even if another dependency were to enable the optional `deflate` feature.
    pub fn no_deflate(self) -> ClientBuilder {
        #[cfg(feature = "deflate")]
        {
            self.deflate(false)
        }

        #[cfg(not(feature = "deflate"))]
        {
            self
        }
    }

    // Redirect options

    /// Set a `RedirectPolicy` for this client.
    ///
    /// Default will follow redirects up to a maximum of 10.
    pub fn redirect(mut self, policy: redirect::Policy) -> ClientBuilder {
        self.config.redirect_policy = policy;
        self
    }

    /// Enable or disable automatic setting of the `Referer` header.
    ///
    /// Default is `true`.
    pub fn referer(mut self, enable: bool) -> ClientBuilder {
        self.config.referer = enable;
        self
    }

    /// Automatically handles proxy authentication during HTTP redirects for cross-origin requests.
    ///
    /// This method ensures that the Proxy-Authorization header is re-added to
    /// requests after a redirect, allowing seamless proxy authentication even
    /// during cross-origin redirects. It is useful in scenarios where the client
    /// needs to maintain proxy authentication across multiple redirects without user intervention.
    ///
    /// # Example
    ///
    /// ```rust
    /// use rquest::Client;
    ///
    /// let client = Client::builder()
    ///     .redirect_with_proxy_auth(true)
    ///     .build()
    ///     .unwrap();
    /// ```
    ///
    /// # Note
    ///
    /// This method assumes that the proxy credentials are already set up and
    /// available. Ensure that the Proxy-Authorization header is correctly
    /// configured before using this method.
    ///
    /// Default is `false`.
    pub fn redirect_with_proxy_auth(mut self, enable: bool) -> ClientBuilder {
        self.config.redirect_with_proxy_auth = enable;
        self
    }

    // Proxy options

    /// Add a `Proxy` to the list of proxies the `Client` will use.
    ///
    /// # Note
    ///
    /// Adding a proxy will disable the automatic usage of the "system" proxy.
    pub fn proxy(mut self, proxy: Proxy) -> ClientBuilder {
        self.config.proxies.push(proxy);
        self.config.auto_sys_proxy = false;
        self
    }

    /// Clear all `Proxies`, so `Client` will use no proxy anymore.
    ///
    /// # Note
    /// To add a proxy exclusion list, use [crate::proxy::Proxy::no_proxy()]
    /// on all desired proxies instead.
    ///
    /// This also disables the automatic usage of the "system" proxy.
    pub fn no_proxy(mut self) -> ClientBuilder {
        self.config.proxies.clear();
        self.config.auto_sys_proxy = false;
        self
    }

    // Timeout options

    /// Enables a request timeout.
    ///
    /// The timeout is applied from when the request starts connecting until the
    /// response body has finished.
    ///
    /// Default is no timeout.
    pub fn timeout(mut self, timeout: Duration) -> ClientBuilder {
        self.config.timeout = Some(timeout);
        self
    }

    /// Set a timeout for only the read phase of a `Client`.
    ///
    /// Default is `None`.
    pub fn read_timeout(mut self, timeout: Duration) -> ClientBuilder {
        self.config.read_timeout = Some(timeout);
        self
    }

    /// Set a timeout for only the connect phase of a `Client`.
    ///
    /// Default is `None`.
    ///
    /// # Note
    ///
    /// This **requires** the futures be executed in a tokio runtime with
    /// a tokio timer enabled.
    pub fn connect_timeout(mut self, timeout: Duration) -> ClientBuilder {
        self.config.connect_timeout = Some(timeout);
        self
    }

    /// Set whether connections should emit verbose logs.
    ///
    /// Enabling this option will emit [log][] messages at the `TRACE` level
    /// for read and write operations on connections.
    ///
    /// [log]: https://crates.io/crates/log
    pub fn connection_verbose(mut self, verbose: bool) -> ClientBuilder {
        self.config.connection_verbose = verbose;
        self
    }

    // HTTP options

    /// Set an optional timeout for idle sockets being kept-alive.
    ///
    /// Pass `None` to disable timeout.
    ///
    /// Default is 90 seconds.
    pub fn pool_idle_timeout<D>(mut self, val: D) -> ClientBuilder
    where
        D: Into<Option<Duration>>,
    {
        self.config.pool_idle_timeout = val.into();
        self
    }

    /// Sets the maximum idle connection per host allowed in the pool.
    pub fn pool_max_idle_per_host(mut self, max: usize) -> ClientBuilder {
        self.config.pool_max_idle_per_host = max;
        self
    }

    /// Sets the maximum number of connections in the pool.
    pub fn pool_max_size<D>(mut self, max: D) -> ClientBuilder
    where
        D: Into<Option<NonZeroUsize>>,
    {
        self.config.pool_max_size = max.into();
        self
    }

    /// Disable keep-alive for the client.
    pub fn no_keepalive(mut self) -> ClientBuilder {
        self.config.pool_max_idle_per_host = 0;
        self.config.tcp_keepalive = None;
        self
    }

    /// Only use HTTP/1.
    /// Default is Http/1.
    pub fn http1_only(mut self) -> ClientBuilder {
        {
            self.config.tls.alpn_protos = AlpnProtos::Http1;
        }

        self.config.builder.http2_only(false);
        self
    }

    /// Only use HTTP/2.
    pub fn http2_only(mut self) -> ClientBuilder {
        {
            self.config.tls.alpn_protos = AlpnProtos::Http2;
        }

        self.config.builder.http2_only(true);
        self
    }

    /// Sets the maximum number of safe retries for HTTP/2 connections.
    pub fn http2_max_retry_count(mut self, max: usize) -> ClientBuilder {
        self.config.http2_max_retry_count = max;
        self
    }

    /// With http1 builder
    ///
    /// # Example
    /// ```
    /// let client = rquest::Client::builder()
    ///     .with_http1_builder(|builder| {
    ///         builder.http09_responses(true);
    ///     })
    ///     .build()?;
    /// ```
    pub fn with_http1_builder<F>(mut self, f: F) -> ClientBuilder
    where
        F: FnOnce(&mut http1::Builder),
    {
        self.config.builder.with_http1_builder(f);
        self
    }

    /// With http2 builder
    ///
    /// # Example
    /// ```
    /// let client = rquest::Client::builder()
    ///     .with_http2_builder(|builder| {
    ///         builder.initial_stream_id(3);
    ///     })
    ///     .build()?;
    /// ```
    pub fn with_http2_builder<F>(mut self, f: F) -> ClientBuilder
    where
        F: FnOnce(&mut http2::Builder<Exec>),
    {
        self.config.builder.with_http2_builder(f);
        self
    }

    // TCP options

    /// Set whether sockets have `TCP_NODELAY` enabled.
    ///
    /// Default is `true`.
    pub fn tcp_nodelay(mut self, enabled: bool) -> ClientBuilder {
        self.config.nodelay = enabled;
        self
    }

    /// Bind to a local IP Address.
    ///
    /// # Example
    ///
    /// ```
    /// use std::net::IpAddr;
    /// let local_addr = IpAddr::from([12, 4, 1, 8]);
    /// let client = rquest::Client::builder()
    ///     .local_address(local_addr)
    ///     .build().unwrap();
    /// ```
    pub fn local_address<T>(mut self, addr: T) -> ClientBuilder
    where
        T: Into<Option<IpAddr>>,
    {
        self.config.network_scheme.address(addr);
        self
    }

    /// Set that all sockets are bound to the configured IPv4 or IPv6 address (depending on host's
    /// preferences) before connection.
    pub fn local_addresses<V4, V6>(mut self, ipv4: V4, ipv6: V6) -> ClientBuilder
    where
        V4: Into<Option<Ipv4Addr>>,
        V6: Into<Option<Ipv6Addr>>,
    {
        self.config.network_scheme.addresses(ipv4, ipv6);
        self
    }

    cfg_bindable_device! {

        /// Bind to an interface by `SO_BINDTODEVICE`.
        ///
        /// # Example
        ///
        /// ```
        /// let interface = "lo";
        /// let client = rquest::Client::builder()
        ///     .interface(interface)
        ///     .build().unwrap();
        /// ```
        pub fn interface<T>(mut self, interface: T) -> ClientBuilder
        where
            T: Into<Cow<'static, str>>,
        {
            self.config.network_scheme.interface(interface);
            self
        }
    }

    /// Set that all sockets have `SO_KEEPALIVE` set with the supplied duration.
    ///
    /// If `None`, the option will not be set.
    pub fn tcp_keepalive<D>(mut self, val: D) -> ClientBuilder
    where
        D: Into<Option<Duration>>,
    {
        self.config.tcp_keepalive = val.into();
        self
    }

    // TLS/HTTP2 mimic options

    /// Sets the necessary values to mimic the specified impersonate version, including headers and TLS settings.
    pub fn impersonate(self, impersonate: Impersonate) -> ClientBuilder {
        let settings = mimic::impersonate(impersonate, true);
        self.apply_impersonate_settings(settings)
    }

    /// Sets the necessary values to mimic the specified impersonate version, skipping header configuration.
    pub fn impersonate_skip_headers(self, impersonate: Impersonate) -> ClientBuilder {
        let settings = mimic::impersonate(impersonate, false);
        self.apply_impersonate_settings(settings)
    }

    /// Apply the given impersonate settings directly.
    #[cfg(feature = "impersonate_settings")]
    pub fn impersonate_settings(self, settings: ImpersonateSettings) -> ClientBuilder {
        self.apply_impersonate_settings(settings)
    }

    /// Apply the given TLS settings and header function.
    fn apply_impersonate_settings(mut self, mut settings: ImpersonateSettings) -> ClientBuilder {
        // Set the headers if needed
        if let Some(mut headers) = settings.headers {
            std::mem::swap(&mut self.config.headers, &mut headers);
        }

        // Set the headers order if needed
        std::mem::swap(&mut self.config.headers_order, &mut settings.headers_order);

        // Set the TLS settings
        std::mem::swap(&mut self.config.tls, &mut settings.tls);

        // Set the http2 preference
        if let Some(http2) = settings.http2 {
            self.config
                .builder
                .with_http2_builder(|builder| apply_http2_settings(builder, http2));
        }

        self
    }

    /// Enable Encrypted Client Hello (Secure SNI)
    pub fn enable_ech_grease(mut self, enabled: bool) -> ClientBuilder {
        self.config.tls.enable_ech_grease = enabled;
        self
    }

    /// Enable TLS permute_extensions
    pub fn permute_extensions(mut self, enabled: bool) -> ClientBuilder {
        self.config.tls.permute_extensions = Some(enabled);
        self
    }

    /// Enable TLS pre_shared_key
    pub fn pre_shared_key(mut self, enabled: bool) -> ClientBuilder {
        self.config.tls.pre_shared_key = enabled;
        self
    }

    /// Controls the use of certificate validation.
    ///
    /// Defaults to `false`.
    ///
    /// # Warning
    ///
    /// You should think very carefully before using this method. If
    /// invalid certificates are trusted, *any* certificate for *any* site
    /// will be trusted for use. This includes expired certificates. This
    /// introduces significant vulnerabilities, and should only be used
    /// as a last resort.
    ///
    /// # Optional
    ///
    /// feature to be enabled.
    pub fn danger_accept_invalid_certs(mut self, accept_invalid_certs: bool) -> ClientBuilder {
        self.config.tls.certs_verification = !accept_invalid_certs;
        self
    }

    /// Configures the use of Server Name Indication (SNI) when connecting.
    ///
    /// Defaults to `true`.
    pub fn tls_sni(mut self, tls_sni: bool) -> ClientBuilder {
        self.config.tls.tls_sni = tls_sni;
        self
    }

    /// Configures the use of hostname verification when connecting.
    ///
    /// Defaults to `true`.
    ///
    /// # Warning
    ///
    /// You should think very carefully before you use this method. If hostname verification is not
    /// used, *any* valid certificate for *any* site will be trusted for use from any other. This
    /// introduces a significant vulnerability to man-in-the-middle attacks.
    pub fn verify_hostname(mut self, verify_hostname: bool) -> ClientBuilder {
        self.config.tls.verify_hostname = verify_hostname;
        self
    }

    /// Set the minimum required TLS version for connections.
    ///
    /// By default the TLS backend's own default is used.
    ///
    /// # Errors
    ///
    /// A value of `tls::Version::TLS_1_3` will cause an error with the
    /// `native-tls`/`default-tls` backend. This does not mean the version
    /// isn't supported, just that it can't be set as a minimum due to
    /// technical limitations.
    ///
    /// # Optional
    ///
    /// feature to be enabled.
    pub fn min_tls_version(mut self, version: tls::TlsVersion) -> ClientBuilder {
        self.config.tls.min_tls_version = Some(version);
        self
    }

    /// Set the maximum allowed TLS version for connections.
    ///
    /// By default there's no maximum.
    ///
    /// # Errors
    ///
    /// A value of `tls::Version::TLS_1_3` will cause an error with the
    /// `native-tls`/`default-tls` backend. This does not mean the version
    /// isn't supported, just that it can't be set as a maximum due to
    /// technical limitations.
    ///
    /// # Optional
    ///
    /// feature to be enabled.
    pub fn max_tls_version(mut self, version: tls::TlsVersion) -> ClientBuilder {
        self.config.tls.max_tls_version = Some(version);
        self
    }

    /// Add TLS information as `TlsInfo` extension to responses.
    ///
    /// # Optional
    ///
    /// feature to be enabled.
    pub fn tls_info(mut self, tls_info: bool) -> ClientBuilder {
        self.config.tls_info = tls_info;
        self
    }

    /// Restrict the Client to be used with HTTPS only requests.
    ///
    /// Defaults to false.
    pub fn https_only(mut self, enabled: bool) -> ClientBuilder {
        self.config.https_only = enabled;
        self
    }

    /// Set root certificate store.
    pub fn root_certs_store(mut self, store: impl Into<tls::RootCertsStore>) -> ClientBuilder {
        self.config.tls.root_certs_store = store.into();
        self
    }

    // DNS options

    /// Enables the `hickory-dns` asynchronous resolver instead of the default threadpool-based `getaddrinfo`.
    ///
    /// By default, if the `hickory-dns` feature is enabled, this option is used.
    ///
    /// # Optional
    ///
    /// Requires the `hickory-dns` feature to be enabled.
    #[cfg(feature = "hickory-dns")]
    #[cfg_attr(docsrs, doc(cfg(feature = "hickory-dns")))]
    pub fn hickory_dns_strategy(mut self, strategy: LookupIpStrategy) -> ClientBuilder {
        self.config.dns_strategy = Some(strategy);
        self
    }

    /// Disables the hickory-dns async resolver.
    ///
    /// This method exists even if the optional `hickory-dns` feature is not enabled.
    /// This can be used to ensure a `Client` doesn't use the hickory-dns async resolver
    /// even if another dependency were to enable the optional `hickory-dns` feature.
    #[cfg(feature = "hickory-dns")]
    #[cfg_attr(docsrs, doc(cfg(feature = "hickory-dns")))]
    pub fn no_hickory_dns(mut self) -> ClientBuilder {
        self.config.hickory_dns = false;
        self
    }

    /// Override DNS resolution for specific domains to a particular IP address.
    ///
    /// Warning
    ///
    /// Since the DNS protocol has no notion of ports, if you wish to send
    /// traffic to a particular port you must include this port in the URL
    /// itself, any port in the overridden addr will be ignored and traffic sent
    /// to the conventional port for the given scheme (e.g. 80 for http).
    pub fn resolve(self, domain: &str, addr: SocketAddr) -> ClientBuilder {
        self.resolve_to_addrs(domain, &[addr])
    }

    /// Override DNS resolution for specific domains to particular IP addresses.
    ///
    /// Warning
    ///
    /// Since the DNS protocol has no notion of ports, if you wish to send
    /// traffic to a particular port you must include this port in the URL
    /// itself, any port in the overridden addresses will be ignored and traffic sent
    /// to the conventional port for the given scheme (e.g. 80 for http).
    pub fn resolve_to_addrs(mut self, domain: &str, addrs: &[SocketAddr]) -> ClientBuilder {
        self.config
            .dns_overrides
            .insert(domain.to_string(), addrs.to_vec());
        self
    }

    /// Override the DNS resolver implementation.
    ///
    /// Pass an `Arc` wrapping a trait object implementing `Resolve`.
    /// Overrides for specific names passed to `resolve` and `resolve_to_addrs` will
    /// still be applied on top of this resolver.
    pub fn dns_resolver<R: Resolve + 'static>(mut self, resolver: Arc<R>) -> ClientBuilder {
        self.config.dns_resolver = Some(resolver as _);
        self
    }

    /// Adds a new Tower [`Layer`](https://docs.rs/tower/latest/tower/trait.Layer.html) to the
    /// base connector [`Service`](https://docs.rs/tower/latest/tower/trait.Service.html) which
    /// is responsible for connection establishment.a
    ///
    /// Each subsequent invocation of this function will wrap previous layers.
    ///
    /// If configured, the `connect_timeout` will be the outermost layer.
    ///
    /// Example usage:
    /// ```
    /// use std::time::Duration;
    ///
    /// let client = rquest::Client::builder()
    ///                      // resolved to outermost layer, meaning while we are waiting on concurrency limit
    ///                      .connect_timeout(Duration::from_millis(200))
    ///                      // underneath the concurrency check, so only after concurrency limit lets us through
    ///                      .connector_layer(tower::timeout::TimeoutLayer::new(Duration::from_millis(50)))
    ///                      .connector_layer(tower::limit::concurrency::ConcurrencyLimitLayer::new(2))
    ///                      .build()
    ///                      .unwrap();
    /// ```
    ///
    pub fn connector_layer<L>(mut self, layer: L) -> ClientBuilder
    where
        L: Layer<BoxedConnectorService> + Clone + Send + Sync + 'static,
        L::Service:
            Service<Unnameable, Response = Conn, Error = BoxError> + Clone + Send + Sync + 'static,
        <L::Service as Service<Unnameable>>::Future: Send + 'static,
    {
        let layer = BoxCloneSyncServiceLayer::new(layer);
        self.config.connector_layers.push(layer);
        self
    }
}

type HyperClient = util::client::Client<Connector, super::Body>;

impl Default for Client {
    fn default() -> Self {
        Self::new()
    }
}

impl Client {
    /// Constructs a new `Client`.
    ///
    /// # Panics
    ///
    /// This method panics if a TLS backend cannot be initialized, or the resolver
    /// cannot load the system configuration.
    ///
    /// Use `Client::builder()` if you wish to handle the failure as an `Error`
    /// instead of panicking.
    pub fn new() -> Client {
        ClientBuilder::new().build().expect("Client::new()")
    }

    /// Create a `ClientBuilder` specifically configured for WebSocket connections.
    ///
    /// This method configures the `ClientBuilder` to use HTTP/1.0 only, which is required for certain WebSocket connections.
    pub fn builder() -> ClientBuilder {
        ClientBuilder::new()
    }

    /// Convenience method to make a `GET` request to a URL.
    ///
    /// # Errors
    ///
    /// This method fails whenever the supplied `Url` cannot be parsed.
    pub fn get<U: IntoUrl>(&self, url: U) -> RequestBuilder {
        self.request(Method::GET, url)
    }

    /// Upgrades the [`RequestBuilder`] to perform a
    /// websocket handshake. This returns a wrapped type, so you must do
    /// this after you set up your request, and just before you send the
    /// request.
    #[cfg(feature = "websocket")]
    pub fn websocket<U: IntoUrl>(&self, url: U) -> crate::WebSocketRequestBuilder {
        crate::WebSocketRequestBuilder::new(self.request(Method::GET, url))
    }

    /// Convenience method to make a `POST` request to a URL.
    ///
    /// # Errors
    ///
    /// This method fails whenever the supplied `Url` cannot be parsed.
    pub fn post<U: IntoUrl>(&self, url: U) -> RequestBuilder {
        self.request(Method::POST, url)
    }

    /// Convenience method to make a `PUT` request to a URL.
    ///
    /// # Errors
    ///
    /// This method fails whenever the supplied `Url` cannot be parsed.
    pub fn put<U: IntoUrl>(&self, url: U) -> RequestBuilder {
        self.request(Method::PUT, url)
    }

    /// Convenience method to make a `PATCH` request to a URL.
    ///
    /// # Errors
    ///
    /// This method fails whenever the supplied `Url` cannot be parsed.
    pub fn patch<U: IntoUrl>(&self, url: U) -> RequestBuilder {
        self.request(Method::PATCH, url)
    }

    /// Convenience method to make a `DELETE` request to a URL.
    ///
    /// # Errors
    ///
    /// This method fails whenever the supplied `Url` cannot be parsed.
    pub fn delete<U: IntoUrl>(&self, url: U) -> RequestBuilder {
        self.request(Method::DELETE, url)
    }

    /// Convenience method to make a `HEAD` request to a URL.
    ///
    /// # Errors
    ///
    /// This method fails whenever the supplied `Url` cannot be parsed.
    pub fn head<U: IntoUrl>(&self, url: U) -> RequestBuilder {
        self.request(Method::HEAD, url)
    }

    /// Start building a `Request` with the `Method` and `Url`.
    ///
    /// Returns a `RequestBuilder`, which will allow setting headers and
    /// the request body before sending.
    ///
    /// # Errors
    ///
    /// This method fails whenever the supplied `Url` cannot be parsed.
    pub fn request<U: IntoUrl>(&self, method: Method, url: U) -> RequestBuilder {
        let url = match self.inner.base_url {
            Some(ref base_url) => base_url.join(url.as_str()).map_err(error::builder),
            None => url.into_url(),
        };
        let req = url.map(move |url| Request::new(method, url));
        RequestBuilder::new(self.clone(), req)
    }

    /// Executes a `Request`.
    ///
    /// A `Request` can be built manually with `Request::new()` or obtained
    /// from a RequestBuilder with `RequestBuilder::build()`.
    ///
    /// You should prefer to use the `RequestBuilder` and
    /// `RequestBuilder::send()`.
    ///
    /// # Errors
    ///
    /// This method fails if there was an error while sending request,
    /// redirect loop was detected or redirect limit was exhausted.
    pub fn execute(
        &self,
        request: Request,
    ) -> impl Future<Output = Result<Response, crate::Error>> {
        self.execute_request(request)
    }

    pub(super) fn execute_request(&self, req: Request) -> Pending {
        let (
            method,
            url,
            mut headers,
            body,
            timeout,
            version,
            redirect,
            _cookie_store,
            network_scheme,
        ) = req.pieces();

        if url.scheme() != "http" && url.scheme() != "https" {
            return Pending::new_err(error::url_bad_scheme(url));
        }

        // check if we're in https_only mode and check the scheme of the current URL
        if self.inner.https_only && url.scheme() != "https" {
            return Pending::new_err(error::url_bad_scheme(url));
        }

        // insert default headers in the request headers
        // without overwriting already appended headers.
        for (key, value) in self.inner.headers.iter() {
            if let Entry::Vacant(entry) = headers.entry(key) {
                entry.insert(value.clone());
            }
        }

        #[cfg(feature = "cookies")]
        let cookie_store = _cookie_store
            .as_ref()
            .or_else(|| self.inner.cookie_store.as_ref());

        // Add cookies from the cookie store.
        #[cfg(feature = "cookies")]
        {
            if let Some(cookie_store) = cookie_store {
                if headers.get(crate::header::COOKIE).is_none() {
                    add_cookie_header(&mut headers, &**cookie_store, &url);
                }
            }
        }

        let accept_encoding = self.inner.accepts.as_str();

        if let Some(accept_encoding) = accept_encoding {
            if !headers.contains_key(ACCEPT_ENCODING) && !headers.contains_key(RANGE) {
                headers.insert(ACCEPT_ENCODING, HeaderValue::from_static(accept_encoding));
            }
        }

        let uri = match try_uri(&url) {
            Some(uri) => uri,
            None => return Pending::new_err(error::url_bad_uri(url)),
        };

        let (reusable, body) = match body {
            Some(body) => {
                let (reusable, body) = body.try_reuse();
                (Some(reusable), body)
            }
            None => (None, Body::empty()),
        };

        self.inner.proxy_auth(&uri, &mut headers);

        let in_flight = {
            let res = InnerRequest::builder()
                .network_scheme(self.inner.network_scheme(&uri, &network_scheme))
                .uri(uri)
                .method(method.clone())
                .version(version)
                .headers(headers.clone())
                .headers_order(self.inner.headers_order())
                .body(body);

            match res {
                Ok(req) => ResponseFuture::Default(self.inner.hyper.request(req)),
                Err(err) => return Pending::new_err(error::builder(err)),
            }
        };

        let total_timeout = timeout
            .or(self.inner.request_timeout)
            .map(tokio::time::sleep)
            .map(Box::pin);

        let read_timeout_fut = self
            .inner
            .read_timeout
            .map(tokio::time::sleep)
            .map(Box::pin);

        Pending {
            inner: PendingInner::Request(PendingRequest {
                method,
                url,
                headers,
                body: reusable,
                version,
                urls: Vec::new(),
                retry_count: 0,
                max_retry_count: self.inner.http2_max_retry_count,
                redirect,
                cookie_store: _cookie_store,
                network_scheme,
                client: self.inner.clone(),
                in_flight,
                total_timeout,
                read_timeout_fut,
                read_timeout: self.inner.read_timeout,
            }),
        }
    }
}

impl Client {
    /// Get the client user agent
    #[inline]
    pub fn user_agent(&self) -> Option<&HeaderValue> {
        self.inner.headers.get(USER_AGENT)
    }

    /// Get the reference to the headers for this client.
    #[inline]
    pub fn headers(&self) -> &HeaderMap {
        &self.inner.headers
    }

    /// Get a mutable reference to the headers for this client.
    pub fn headers_mut(&mut self) -> &mut HeaderMap {
        self.inner_mut().headers.to_mut()
    }

    /// Returns a `String` of the header-value of all `Cookie` in a `Url`.
    #[cfg(feature = "cookies")]
    pub fn get_cookies(&self, url: &Url) -> Option<HeaderValue> {
        self.inner
            .cookie_store
            .as_ref()
            .and_then(|cookie_store| cookie_store.cookies(url))
    }

    /// Injects a 'Cookie' into the 'CookieStore' for the specified URL.
    ///
    /// This method accepts a collection of cookies, which can be either an owned
    /// vector (`Vec<HeaderValue>`) or a reference to a slice (`&[HeaderValue]`).
    /// It will convert the collection into an iterator and pass it to the
    /// `cookie_store` for processing.
    ///
    /// # Parameters
    /// - `url`: The URL associated with the cookies to be set.
    /// - `cookies`: A collection of `HeaderValue` items, either by reference or owned.
    ///
    /// This method ensures that cookies are only set if at least one cookie
    /// exists in the collection.
    #[cfg(feature = "cookies")]
    pub fn set_cookies<C>(&self, url: &Url, cookies: C)
    where
        C: AsRef<[HeaderValue]>,
    {
        if let Some(ref cookie_store) = self.inner.cookie_store {
            let mut cookies = cookies.as_ref().iter().peekable();
            if cookies.peek().is_some() {
                cookie_store.set_cookies(&mut cookies, url);
            }
        }
    }

    /// Injects a 'Cookie' into the 'CookieStore' for the specified URL, using references to `HeaderValue`.
    ///
    /// This method accepts a collection of cookies by reference, which can be either a slice (`&[&'a HeaderValue]`).
    /// It will map each reference to the value of `HeaderValue` and pass the resulting iterator to the `cookie_store`
    /// for processing.
    ///
    /// # Parameters
    /// - `url`: The URL associated with the cookies to be set.
    /// - `cookies`: A collection of references to `HeaderValue` items.
    ///
    /// This method ensures that cookies are only set if at least one cookie
    /// exists in the collection.
    #[cfg(feature = "cookies")]
    pub fn set_cookies_by_ref<'a, C>(&self, url: &Url, cookies: C)
    where
        C: AsRef<[&'a HeaderValue]>,
    {
        if let Some(ref cookie_store) = self.inner.cookie_store {
            let mut cookies = cookies.as_ref().iter().copied().peekable();
            if cookies.peek().is_some() {
                cookie_store.set_cookies(&mut cookies, url);
            }
        }
    }

    /// Set the cookie provider for this client.
    #[cfg(feature = "cookies")]
    pub fn set_cookie_provider<C>(&mut self, cookie_store: Arc<C>) -> &mut Self
    where
        C: cookie::CookieStore + 'static,
    {
        std::mem::swap(
            &mut self.inner_mut().cookie_store,
            &mut Some(cookie_store as _),
        );

        self
    }

    /// Set the proxies for this client.
    #[inline]
    pub fn set_proxies<P>(&mut self, proxies: P) -> &mut Self
    where
        P: Into<Option<Vec<Proxy>>>,
    {
        let inner = self.inner_mut();
        match proxies.into() {
            Some(mut proxies) => {
                inner.proxies_maybe_http_auth = proxies.iter().any(|p| p.maybe_has_http_auth());
                std::mem::swap(&mut inner.proxies, &mut proxies);
            }
            None => {
                inner.proxies_maybe_http_auth = false;
                inner.proxies.clear();
            }
        }

        self
    }

    /// Set that all sockets are bound to the configured address before connection.
    ///
    /// If `None`, the sockets will not be bound.
    ///
    /// Default is `None`.
    #[inline]
    pub fn set_local_address<T>(&mut self, addr: T) -> &mut Self
    where
        T: Into<Option<IpAddr>>,
    {
        self.inner_mut().network_scheme.address(addr.into());
        self
    }

    /// Set that all sockets are bound to the configured IPv4 or IPv6 address
    /// (depending on host's preferences) before connection.
    #[inline]
    pub fn set_local_addresses<V4, V6>(&mut self, ipv4: V4, ipv6: V6) -> &mut Self
    where
        V4: Into<Option<Ipv4Addr>>,
        V6: Into<Option<Ipv6Addr>>,
    {
        self.inner_mut().network_scheme.addresses(ipv4, ipv6);
        self
    }

    cfg_bindable_device! {
        /// Bind to an interface by `SO_BINDTODEVICE`.
        #[inline]
        pub fn set_interface<T>(&mut self, interface: T)  -> &mut Self
        where
            T: Into<Cow<'static, str>>,
        {
            self.inner_mut().network_scheme.interface(interface);
            self
        }
    }

    /// Set the headers order for this client.
    pub fn set_headers_order<T>(&mut self, order: T) -> &mut Self
    where
        T: Into<Cow<'static, [HeaderName]>>,
    {
        std::mem::swap(&mut self.inner_mut().headers_order, &mut Some(order.into()));
        self
    }

    /// Set the redirect policy for this client.
    pub fn set_redirect(&mut self, mut policy: redirect::Policy) -> &mut Self {
        std::mem::swap(&mut self.inner_mut().redirect, &mut policy);
        self
    }

    /// Set the cross-origin proxy authorization for this client.
    pub fn set_redirect_with_proxy_auth(&mut self, enabled: bool) -> &mut Self {
        self.inner_mut().redirect_with_proxy_auth = enabled;
        self
    }

    /// Set the bash url for this client.
    pub fn set_base_url<U: IntoUrl>(&mut self, url: U) -> &mut Self {
        if let Ok(url) = url.into_url() {
            std::mem::swap(&mut self.inner_mut().base_url, &mut Some(url));
        }

        self
    }

    /// Set the impersonate for this client.
    #[inline]
<<<<<<< HEAD
    pub fn set_impersonate(&mut self, var: Impersonate) -> crate::Result<()> {
        let settings = mimic::impersonate(var, true, ImpersonateOs::default());
=======
    pub fn set_impersonate(&mut self, var: Impersonate) -> crate::Result<&mut Self> {
        let settings = mimic::impersonate(var, true);
>>>>>>> 17a70514
        self.impersonate_settings(settings)
    }

    /// Set the impersonate for this client without setting the headers.
    #[inline]
<<<<<<< HEAD
    pub fn set_impersonate_skip_headers(&mut self, var: Impersonate) -> crate::Result<()> {
        let settings = mimic::impersonate(var, false, ImpersonateOs::default());
=======
    pub fn set_impersonate_skip_headers(&mut self, var: Impersonate) -> crate::Result<&mut Self> {
        let settings = mimic::impersonate(var, false);
>>>>>>> 17a70514
        self.impersonate_settings(settings)
    }

    /// Set the impersonate for this client with the given settings.
    #[cfg(feature = "impersonate_settings")]
    #[inline]
    pub fn set_impersonate_settings(
        &mut self,
        settings: ImpersonateSettings,
    ) -> crate::Result<&mut Self> {
        self.impersonate_settings(settings)
    }

    /// Apply the impersonate settings to the client.
    #[inline]
    fn impersonate_settings(
        &mut self,
        mut settings: ImpersonateSettings,
    ) -> crate::Result<&mut Self> {
        let inner = self.inner_mut();

        // Set the headers
        if let Some(mut headers) = settings.headers {
            std::mem::swap(&mut inner.headers, &mut headers);
        }

        // Set the headers order if needed
        std::mem::swap(&mut inner.headers_order, &mut settings.headers_order);

        // Set the connector
        let connector = BoringTlsConnector::new(settings.tls)?;
        inner.hyper.with_connector(|c| c.set_connector(connector));

        // Set the http2 preference
        if let Some(http2) = settings.http2 {
            inner
                .hyper
                .with_http2_builder(|builder| apply_http2_settings(builder, http2));
        }

        Ok(self)
    }

    /// Private mut ref to inner
    #[inline(always)]
    fn inner_mut(&mut self) -> &mut ClientRef {
        Arc::make_mut(&mut self.inner)
    }
}

impl tower_service::Service<Request> for Client {
    type Response = Response;
    type Error = crate::Error;
    type Future = Pending;

    fn poll_ready(&mut self, _cx: &mut Context<'_>) -> Poll<Result<(), Self::Error>> {
        Poll::Ready(Ok(()))
    }

    fn call(&mut self, req: Request) -> Self::Future {
        self.execute_request(req)
    }
}

impl tower_service::Service<Request> for &'_ Client {
    type Response = Response;
    type Error = crate::Error;
    type Future = Pending;

    fn poll_ready(&mut self, _cx: &mut Context<'_>) -> Poll<Result<(), Self::Error>> {
        Poll::Ready(Ok(()))
    }

    fn call(&mut self, req: Request) -> Self::Future {
        self.execute_request(req)
    }
}

impl_debug!(
    Config,
    {
        accepts,
        headers,
        headers_order,
        proxies,
        redirect_policy,
        accepts,
        referer,
        timeout,
        connect_timeout,
        https_only,
        nodelay,
        network_scheme,
        dns_overrides,
        base_url,
        builder
    }
);

#[derive(Clone)]
struct ClientRef {
    accepts: Accepts,
    #[cfg(feature = "cookies")]
    cookie_store: Option<Arc<dyn cookie::CookieStore>>,
    headers: Cow<'static, HeaderMap>,
    headers_order: Option<Cow<'static, [HeaderName]>>,
    hyper: HyperClient,
    redirect: redirect::Policy,
    redirect_with_proxy_auth: bool,
    referer: bool,
    request_timeout: Option<Duration>,
    read_timeout: Option<Duration>,
    https_only: bool,
    proxies_maybe_http_auth: bool,
    base_url: Option<Url>,
    http2_max_retry_count: usize,
    proxies: Vec<Proxy>,
    network_scheme: NetworkSchemeBuilder,
}

impl_debug!(
    ClientRef,
    {
        accepts,
        headers,
        headers_order,
        hyper,
        redirect,
        referer,
        request_timeout,
        read_timeout,
        https_only,
        proxies_maybe_http_auth,
        base_url
    }
);

impl ClientRef {
    #[inline]
    fn proxy_auth(&self, dst: &Uri, headers: &mut HeaderMap) {
        if !self.proxies_maybe_http_auth {
            return;
        }

        // Only set the header here if the destination scheme is 'http',
        // since otherwise, the header will be included in the CONNECT tunnel
        // request instead.
        if dst.scheme() != Some(&Scheme::HTTP) || headers.contains_key(PROXY_AUTHORIZATION) {
            return;
        }

        // Find the first proxy that matches the destination URI
        // If a matching proxy provides an HTTP basic auth header, insert it into the headers
        if let Some(header) = self
            .proxies
            .iter()
            .find(|proxy| proxy.maybe_has_http_auth() && proxy.is_match(dst))
            .and_then(|proxy| proxy.http_basic_auth(dst))
        {
            headers.insert(PROXY_AUTHORIZATION, header);
        }
    }

    #[inline]
    fn network_scheme(&self, uri: &Uri, network_scheme: &NetworkScheme) -> NetworkScheme {
        match network_scheme {
            NetworkScheme::Default => {
                let mut builder = self.network_scheme.clone();

                // iterate over the client's proxies and use the first valid one
                for proxy in self.proxies.iter() {
                    if let Some(proxy_scheme) = proxy.intercept(uri) {
                        builder.proxy_scheme(proxy_scheme);
                    }
                }

                builder.build()
            }
            _ => network_scheme.clone(),
        }
    }

    #[inline(always)]
    fn headers_order(&self) -> Option<&[HeaderName]> {
        self.headers_order.as_deref()
    }
}

pin_project! {
    pub struct Pending {
        #[pin]
        inner: PendingInner,
    }
}

enum PendingInner {
    Request(PendingRequest),
    Error(Option<crate::Error>),
}

pin_project! {
    struct PendingRequest {
        method: Method,
        url: Url,
        headers: HeaderMap,
        body: Option<Option<Bytes>>,
        version: Option<Version>,
        urls: Vec<Url>,
        retry_count: usize,
        max_retry_count: usize,
        redirect: Option<redirect::Policy>,
        cookie_store: CookieStoreOption,
        network_scheme: NetworkScheme,
        client: Arc<ClientRef>,
        #[pin]
        in_flight: ResponseFuture,
        #[pin]
        total_timeout: Option<Pin<Box<Sleep>>>,
        #[pin]
        read_timeout_fut: Option<Pin<Box<Sleep>>>,
        read_timeout: Option<Duration>,
    }
}

enum ResponseFuture {
    Default(HyperResponseFuture),
}

impl PendingRequest {
    fn in_flight(self: Pin<&mut Self>) -> Pin<&mut ResponseFuture> {
        self.project().in_flight
    }

    fn total_timeout(self: Pin<&mut Self>) -> Pin<&mut Option<Pin<Box<Sleep>>>> {
        self.project().total_timeout
    }

    fn read_timeout(self: Pin<&mut Self>) -> Pin<&mut Option<Pin<Box<Sleep>>>> {
        self.project().read_timeout_fut
    }

    fn urls(self: Pin<&mut Self>) -> &mut Vec<Url> {
        self.project().urls
    }

    fn headers(self: Pin<&mut Self>) -> &mut HeaderMap {
        self.project().headers
    }

    fn retry_error(mut self: Pin<&mut Self>, err: &(dyn std::error::Error + 'static)) -> bool {
        if !is_retryable_error(err) {
            return false;
        }

        trace!("can retry {:?}", err);

        let body = match self.body {
            Some(Some(ref body)) => Body::reusable(body.clone()),
            Some(None) => {
                debug!("error was retryable, but body not reusable");
                return false;
            }
            None => Body::empty(),
        };

        if self.retry_count >= self.max_retry_count {
            trace!("retry count too high");
            return false;
        }
        self.retry_count += 1;

        let uri = match try_uri(&self.url) {
            Some(uri) => uri,
            None => {
                debug!("a parsed Url should always be a valid Uri: {}", self.url);
                return false;
            }
        };

        *self.as_mut().in_flight().get_mut() = {
            let res = InnerRequest::builder()
                .network_scheme(self.client.network_scheme(&uri, &self.network_scheme))
                .uri(uri)
                .method(self.method.clone())
                .version(self.version)
                .headers(self.headers.clone())
                .headers_order(self.client.headers_order())
                .body(body);

            if let Ok(req) = res {
                ResponseFuture::Default(self.client.hyper.request(req))
            } else {
                log::trace!("error request build");
                return false;
            }
        };

        true
    }
}

fn is_retryable_error(err: &(dyn std::error::Error + 'static)) -> bool {
    // pop the legacy::Error
    let err = if let Some(err) = err.source() {
        err
    } else {
        return false;
    };

    if let Some(cause) = err.source() {
        if let Some(err) = cause.downcast_ref::<hyper2::h2::Error>() {
            // They sent us a graceful shutdown, try with a new connection!
            if err.is_go_away()
                && err.is_remote()
                && err.reason() == Some(hyper2::h2::Reason::NO_ERROR)
            {
                return true;
            }

            // REFUSED_STREAM was sent from the server, which is safe to retry.
            // https://www.rfc-editor.org/rfc/rfc9113.html#section-8.7-3.2
            if err.is_reset()
                && err.is_remote()
                && err.reason() == Some(hyper2::h2::Reason::REFUSED_STREAM)
            {
                return true;
            }
        }
    }
    false
}

impl Pending {
    pub(super) fn new_err(err: crate::Error) -> Pending {
        Pending {
            inner: PendingInner::Error(Some(err)),
        }
    }

    fn inner(self: Pin<&mut Self>) -> Pin<&mut PendingInner> {
        self.project().inner
    }
}

impl Future for Pending {
    type Output = Result<Response, crate::Error>;

    fn poll(self: Pin<&mut Self>, cx: &mut Context<'_>) -> Poll<Self::Output> {
        let inner = self.inner();
        match inner.get_mut() {
            PendingInner::Request(ref mut req) => Pin::new(req).poll(cx),
            PendingInner::Error(ref mut err) => Poll::Ready(Err(err
                .take()
                .expect("Pending error polled more than once"))),
        }
    }
}

impl Future for PendingRequest {
    type Output = Result<Response, crate::Error>;

    fn poll(mut self: Pin<&mut Self>, cx: &mut Context<'_>) -> Poll<Self::Output> {
        if let Some(delay) = self.as_mut().total_timeout().as_mut().as_pin_mut() {
            if let Poll::Ready(()) = delay.poll(cx) {
                return Poll::Ready(Err(
                    error::request(error::TimedOut).with_url(self.url.clone())
                ));
            }
        }

        if let Some(delay) = self.as_mut().read_timeout().as_mut().as_pin_mut() {
            if let Poll::Ready(()) = delay.poll(cx) {
                return Poll::Ready(Err(
                    error::request(error::TimedOut).with_url(self.url.clone())
                ));
            }
        }

        loop {
            let res = match self.as_mut().in_flight().get_mut() {
                ResponseFuture::Default(r) => match Pin::new(r).poll(cx) {
                    Poll::Ready(Err(e)) => {
                        if self.as_mut().retry_error(&e) {
                            continue;
                        }
                        return Poll::Ready(Err(error::request(e).with_url(self.url.clone())));
                    }
                    Poll::Ready(Ok(res)) => res.map(super::body::boxed),
                    Poll::Pending => return Poll::Pending,
                },
            };

            #[cfg(feature = "cookies")]
            let cookie_store = self
                .cookie_store
                .as_ref()
                .or_else(|| self.client.cookie_store.as_ref());

            #[cfg(feature = "cookies")]
            {
                if let Some(cookie_store) = cookie_store {
                    let mut cookies =
                        cookie::extract_response_cookie_headers(res.headers()).peekable();
                    if cookies.peek().is_some() {
                        cookie_store.set_cookies(&mut cookies, &self.url);
                    }
                }
            }

            let previous_method = self.method.clone();

            let should_redirect = match res.status() {
                StatusCode::MOVED_PERMANENTLY | StatusCode::FOUND | StatusCode::SEE_OTHER => {
                    self.body = None;
                    for header in &[
                        TRANSFER_ENCODING,
                        CONTENT_ENCODING,
                        CONTENT_TYPE,
                        CONTENT_LENGTH,
                    ] {
                        self.headers.remove(header);
                    }

                    match self.method {
                        Method::GET | Method::HEAD => {}
                        _ => {
                            self.method = Method::GET;
                        }
                    }
                    true
                }
                StatusCode::TEMPORARY_REDIRECT | StatusCode::PERMANENT_REDIRECT => {
                    match self.body {
                        Some(Some(_)) | None => true,
                        Some(None) => false,
                    }
                }
                _ => false,
            };

            if should_redirect {
                let loc = res.headers().get(LOCATION).and_then(|val| {
                    let loc = (|| -> Option<Url> {
                        // Some sites may send a utf-8 Location header,
                        // even though we're supposed to treat those bytes
                        // as opaque, we'll check specifically for utf8.
                        self.url.join(str::from_utf8(val.as_bytes()).ok()?).ok()
                    })();

                    // Check that the `url` is also a valid `http::Uri`.
                    //
                    // If not, just log it and skip the redirect.
                    let loc = loc.and_then(|url| {
                        if try_uri(&url).is_some() {
                            Some(url)
                        } else {
                            None
                        }
                    });

                    if loc.is_none() {
                        debug!("Location header had invalid URI: {:?}", val);
                    }
                    loc
                });
                if let Some(loc) = loc {
                    if self.client.referer {
                        if let Some(referer) = make_referer(&loc, &self.url) {
                            self.headers.insert(REFERER, referer);
                        }
                    }
                    let url = self.url.clone();
                    self.as_mut().urls().push(url);

                    let redirect = self.redirect.as_ref().unwrap_or(&self.client.redirect);

                    let action = redirect.check(
                        res.status(),
                        &self.method,
                        &loc,
                        &previous_method,
                        &self.urls,
                    );

                    match action {
                        redirect::ActionKind::Follow => {
                            debug!("redirecting '{}' to '{}'", self.url, loc);

                            if loc.scheme() != "http" && loc.scheme() != "https" {
                                return Poll::Ready(Err(error::url_bad_scheme(loc)));
                            }

                            if self.client.https_only && loc.scheme() != "https" {
                                return Poll::Ready(Err(error::redirect(
                                    error::url_bad_scheme(loc.clone()),
                                    loc,
                                )));
                            }

                            self.url = loc;
                            let mut headers =
                                std::mem::replace(self.as_mut().headers(), HeaderMap::new());

                            redirect::Policy::remove_sensitive_headers(
                                &mut headers,
                                &self.url,
                                &self.urls,
                                self.client.redirect_with_proxy_auth,
                            );

                            let uri = match try_uri(&self.url) {
                                Some(uri) => uri,
                                None => {
                                    return Poll::Ready(Err(error::url_bad_uri(self.url.clone())));
                                }
                            };

                            let body = match self.body {
                                Some(Some(ref body)) => Body::reusable(body.clone()),
                                _ => Body::empty(),
                            };

                            #[cfg(feature = "cookies")]
                            let cookie_store = self
                                .cookie_store
                                .as_ref()
                                .or_else(|| self.client.cookie_store.as_ref());

                            // Add cookies from the cookie store.
                            #[cfg(feature = "cookies")]
                            {
                                if let Some(cookie_store) = cookie_store {
                                    add_cookie_header(&mut headers, &**cookie_store, &self.url);
                                }
                            }

                            *self.as_mut().in_flight().get_mut() = {
                                let req = InnerRequest::builder()
                                    .network_scheme(
                                        self.client.network_scheme(&uri, &self.network_scheme),
                                    )
                                    .uri(uri)
                                    .method(self.method.clone())
                                    .version(self.version)
                                    .headers(headers.clone())
                                    .headers_order(self.client.headers_order())
                                    .body(body)?;

                                std::mem::swap(self.as_mut().headers(), &mut headers);
                                ResponseFuture::Default(self.client.hyper.request(req))
                            };

                            continue;
                        }
                        redirect::ActionKind::Stop => {
                            debug!("redirect policy disallowed redirection to '{}'", loc);
                        }
                        redirect::ActionKind::Error(err) => {
                            return Poll::Ready(Err(error::redirect(err, self.url.clone())));
                        }
                    }
                }
            }

            let res = Response::new(
                res,
                self.url.clone(),
                self.client.accepts,
                self.total_timeout.take(),
                self.read_timeout,
            );
            return Poll::Ready(Ok(res));
        }
    }
}

impl fmt::Debug for Pending {
    fn fmt(&self, f: &mut fmt::Formatter) -> fmt::Result {
        match self.inner {
            PendingInner::Request(ref req) => f
                .debug_struct("Pending")
                .field("method", &req.method)
                .field("url", &req.url)
                .finish(),
            PendingInner::Error(ref err) => f.debug_struct("Pending").field("error", err).finish(),
        }
    }
}

fn make_referer(next: &Url, previous: &Url) -> Option<HeaderValue> {
    if next.scheme() == "http" && previous.scheme() == "https" {
        return None;
    }

    let mut referer = previous.clone();
    let _ = referer.set_username("");
    let _ = referer.set_password(None);
    referer.set_fragment(None);
    referer.as_str().parse().ok()
}

#[cfg(feature = "cookies")]
fn add_cookie_header(headers: &mut HeaderMap, cookie_store: &dyn cookie::CookieStore, url: &Url) {
    if let Some(header) = cookie_store.cookies(url) {
        headers.insert(crate::header::COOKIE, header);
    }
}

fn apply_http2_settings(builder: &mut http2::Builder<Exec>, http2: Http2Settings) {
    let http2_headers_priority = http2
        .headers_priority
        .map(|(a, b, c)| StreamDependency::new(StreamId::from(a), b, c));

    builder
        .initial_stream_id(http2.initial_stream_id)
        .initial_stream_window_size(http2.initial_stream_window_size)
        .initial_connection_window_size(http2.initial_connection_window_size)
        .max_concurrent_streams(http2.max_concurrent_streams)
        .header_table_size(http2.header_table_size)
        .max_frame_size(http2.max_frame_size)
        .headers_priority(http2_headers_priority)
        .headers_pseudo_order(http2.headers_pseudo_order)
        .settings_order(http2.settings_order)
        .priority(http2.priority);

    if let Some(max_header_list_size) = http2.max_header_list_size {
        builder.max_header_list_size(max_header_list_size);
    }

    if let Some(enable_push) = http2.enable_push {
        builder.enable_push(enable_push);
    }

    if let Some(unknown_setting8) = http2.unknown_setting8 {
        builder.unknown_setting8(unknown_setting8);
    }

    if let Some(unknown_setting9) = http2.unknown_setting9 {
        builder.unknown_setting9(unknown_setting9);
    }
}<|MERGE_RESOLUTION|>--- conflicted
+++ resolved
@@ -42,13 +42,8 @@
 use crate::dns::hickory::HickoryDnsResolver;
 use crate::dns::{gai::GaiResolver, DnsResolverWithOverrides, DynResolver, Resolve};
 use crate::into_url::try_uri;
-<<<<<<< HEAD
 use crate::mimic::{self, Impersonate, ImpersonateOs, ImpersonateSettings};
 use crate::redirect::{self, remove_sensitive_headers};
-=======
-use crate::mimic::{self, Impersonate, ImpersonateSettings};
-use crate::redirect;
->>>>>>> 17a70514
 use crate::tls::{self, AlpnProtos, BoringTlsConnector, TlsSettings};
 use crate::{cfg_bindable_device, error, impl_debug};
 use crate::{IntoUrl, Method, Proxy, StatusCode, Url};
@@ -271,50 +266,7 @@
         })
     }
 
-<<<<<<< HEAD
-    /// Sets the necessary values to mimic the specified impersonate version, including headers and TLS settings.
-    #[inline]
-    pub fn impersonate(self, impersonate: Impersonate) -> ClientBuilder {
-        let settings = mimic::impersonate(impersonate, true, ImpersonateOs::default());
-        self.apply_impersonate_settings(settings)
-    }
-
-    /// Sets the necessary values to mimic the specified impersonate version, including headers, TLS settings and OS.
-    #[inline]
-    pub fn impersonate_with_os(self, impersonate: Impersonate, impersonate_os: ImpersonateOs) -> ClientBuilder {
-        let settings = mimic::impersonate(impersonate, true, impersonate_os);
-        self.apply_impersonate_settings(settings)
-    }
-
-    /// Sets the necessary values to mimic the specified impersonate version, skipping header configuration.
-    #[inline]
-    pub fn impersonate_skip_headers(self, impersonate: Impersonate) -> ClientBuilder {
-        let settings = mimic::impersonate(impersonate, false, ImpersonateOs::default());
-        self.apply_impersonate_settings(settings)
-    }
-
-    /// Apply the given impersonate settings directly.
-    #[cfg(feature = "impersonate_settings")]
-    #[inline]
-    pub fn impersonate_settings(self, settings: ImpersonateSettings) -> ClientBuilder {
-        self.apply_impersonate_settings(settings)
-    }
-
-    /// Apply the given TLS settings and header function.
-    fn apply_impersonate_settings(mut self, mut settings: ImpersonateSettings) -> ClientBuilder {
-        // Set the headers if needed
-        if let Some(mut headers) = settings.headers {
-            std::mem::swap(&mut self.config.headers, &mut headers);
-        }
-
-        // Set the headers order if needed
-        std::mem::swap(&mut self.config.headers_order, &mut settings.headers_order);
-
-        // Set the TLS settings
-        std::mem::swap(&mut self.config.tls, &mut settings.tls);
-=======
     // Higher-level options
->>>>>>> 17a70514
 
     /// Sets a base URL for the client.
     ///
@@ -940,14 +892,23 @@
     // TLS/HTTP2 mimic options
 
     /// Sets the necessary values to mimic the specified impersonate version, including headers and TLS settings.
+    #[inline]
     pub fn impersonate(self, impersonate: Impersonate) -> ClientBuilder {
-        let settings = mimic::impersonate(impersonate, true);
+        let settings = mimic::impersonate(impersonate, true, ImpersonateOs::default());
         self.apply_impersonate_settings(settings)
     }
 
+    /// Sets the necessary values to mimic the specified impersonate version, including headers, TLS settings and OS.
+    #[inline]
+    pub fn impersonate_with_os(self, impersonate: Impersonate, impersonate_os: ImpersonateOs) -> ClientBuilder {
+        let settings = mimic::impersonate(impersonate, true, impersonate_os);
+        self.apply_impersonate_settings(settings)
+    }
+
     /// Sets the necessary values to mimic the specified impersonate version, skipping header configuration.
+    #[inline]
     pub fn impersonate_skip_headers(self, impersonate: Impersonate) -> ClientBuilder {
-        let settings = mimic::impersonate(impersonate, false);
+        let settings = mimic::impersonate(impersonate, false, ImpersonateOs::default());
         self.apply_impersonate_settings(settings)
     }
 
@@ -1631,25 +1592,15 @@
 
     /// Set the impersonate for this client.
     #[inline]
-<<<<<<< HEAD
     pub fn set_impersonate(&mut self, var: Impersonate) -> crate::Result<()> {
         let settings = mimic::impersonate(var, true, ImpersonateOs::default());
-=======
-    pub fn set_impersonate(&mut self, var: Impersonate) -> crate::Result<&mut Self> {
-        let settings = mimic::impersonate(var, true);
->>>>>>> 17a70514
         self.impersonate_settings(settings)
     }
 
     /// Set the impersonate for this client without setting the headers.
     #[inline]
-<<<<<<< HEAD
     pub fn set_impersonate_skip_headers(&mut self, var: Impersonate) -> crate::Result<()> {
         let settings = mimic::impersonate(var, false, ImpersonateOs::default());
-=======
-    pub fn set_impersonate_skip_headers(&mut self, var: Impersonate) -> crate::Result<&mut Self> {
-        let settings = mimic::impersonate(var, false);
->>>>>>> 17a70514
         self.impersonate_settings(settings)
     }
 
